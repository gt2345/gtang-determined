import dayjs from 'dayjs';

import * as ioTypes from 'ioTypes';
import { Pagination, RawJson } from 'shared/types';
import {
  flattenObject,
  isNullOrUndefined,
  isNumber,
  isObject,
  isPrimitive,
} from 'shared/utils/data';
import { capitalize } from 'shared/utils/string';
import * as types from 'types';

import * as Sdk from './api-ts-sdk'; // API Bindings

export const mapV1User = (data: Sdk.V1User): types.DetailedUser => {
  return {
    displayName: data.displayName,
    id: data.id || 0,
    isActive: data.active,
    isAdmin: data.admin,
    modifiedAt: new Date(data.modifiedAt || 1).getTime(),
    username: data.username,
  };
};

export const mapV1UserList = (data: Sdk.V1GetUsersResponse): types.DetailedUser[] => {
  return (data.users || []).map((user) => mapV1User(user));
};

export const mapV1Role = (role: Sdk.V1Role): types.UserRole => {
  return {
    id: role.roleId,
    name: role.name || '',
    permissions: (role.permissions || []).map(mapV1Permission),
  };
};

export const mapV1Permission = (permission: Sdk.V1Permission): types.Permission => {
  return {
    id: permission.id,
    isGlobal: permission.isGlobal || false,
    name: permission.name || '',
  };
};

export const mapV1Pagination = (data?: Sdk.V1Pagination): Pagination => {
  return {
    limit: data?.limit ?? 0,
    offset: data?.offset ?? 0,
    total: data?.total ?? 0,
  };
};

export const mapV1MasterInfo = (data: Sdk.V1GetMasterResponse): types.DeterminedInfo => {
  // Validate branding against `BrandingType` enum.
  const branding = Object.values(types.BrandingType).reduce((acc, value) => {
    if (value === data.branding) acc = data.branding;
    return acc;
  }, types.BrandingType.Determined);

  return {
    branding,
    checked: true,
    clusterId: data.clusterId,
    clusterName: data.clusterName,
    externalLoginUri: data.externalLoginUri,
    externalLogoutUri: data.externalLogoutUri,
    isTelemetryEnabled: data.telemetryEnabled === true,
    masterId: data.masterId,
    rbacEnabled: !!data.rbacEnabled,
    ssoProviders: data.ssoProviders,
    version: data.version,
  };
};

export const mapV1ResourcePool = (data: Sdk.V1ResourcePool): types.ResourcePool => {
  return { ...data, slotType: mapV1DeviceType(data.slotType) };
};

export const jsonToAgents = (agents: Array<Sdk.V1Agent>): types.Agent[] => {
  return agents.map((agent) => {
    const agentSlots = agent.slots || {};
    const resources = Object.keys(agentSlots).map((slotId) => {
      const slot = agentSlots[slotId];

      let resourceContainer = undefined;
      if (slot.container) {
        let resourceContainerState = undefined;
        if (slot.container.state) {
          resourceContainerState =
            types.ResourceState[
              capitalize(
                slot.container.state.toString().replace('STATE_', ''),
              ) as keyof typeof types.ResourceState
            ];
        }

        resourceContainer = {
          id: slot.container.id,
          state: resourceContainerState,
        };
      }

      let resourceType = types.ResourceType.UNSPECIFIED;
      if (slot.device?.type) {
        resourceType = mapV1DeviceType(slot.device.type);
      }

      return {
        container: resourceContainer,
        enabled: slot.enabled,
        id: slot.id,
        name: slot.device?.brand,
        type: resourceType,
        uuid: slot.device?.uuid || undefined,
      };
    });

    return {
      id: agent.id,
      registeredTime: dayjs(agent.registeredTime).unix(),
      resourcePools: agent.resourcePools,
      resources,
    } as types.Agent;
  });
};

const mapV1TaskState = (containerState: Sdk.Determinedtaskv1State): types.CommandState => {
  switch (containerState) {
    case Sdk.Determinedtaskv1State.PULLING:
      return types.CommandState.Pulling;
    case Sdk.Determinedtaskv1State.STARTING:
      return types.CommandState.Starting;
    case Sdk.Determinedtaskv1State.RUNNING:
      return types.CommandState.Running;
    case Sdk.Determinedtaskv1State.TERMINATED:
      return types.CommandState.Terminated;
    default:
      return types.CommandState.Queued;
  }
};

const mapCommonV1Task = (
  task: Sdk.V1Command | Sdk.V1Notebook | Sdk.V1Shell | Sdk.V1Tensorboard,
  type: types.CommandType,
): types.CommandTask => {
  return {
    displayName: task.displayName || '',
    id: task.id,
    name: task.description,
    resourcePool: task.resourcePool,
    startTime: task.startTime as unknown as string,
    state: mapV1TaskState(task.state),
    type,
    userId: task.userId ?? 0,
  };
};

export const mapV1Command = (command: Sdk.V1Command): types.CommandTask => {
  return { ...mapCommonV1Task(command, types.CommandType.Command) };
};

export const mapV1Notebook = (notebook: Sdk.V1Notebook): types.CommandTask => {
  return {
    ...mapCommonV1Task(notebook, types.CommandType.JupyterLab),
    serviceAddress: notebook.serviceAddress,
  };
};

export const mapV1Shell = (shell: Sdk.V1Shell): types.CommandTask => {
  return { ...mapCommonV1Task(shell, types.CommandType.Shell) };
};

export const mapV1TensorBoard = (tensorboard: Sdk.V1Tensorboard): types.CommandTask => {
  return {
    ...mapCommonV1Task(tensorboard, types.CommandType.TensorBoard),
    misc: {
      experimentIds: tensorboard.experimentIds || [],
      trialIds: tensorboard.trialIds || [],
    },
    serviceAddress: tensorboard.serviceAddress,
  };
};

export const mapV1Template = (template: Sdk.V1Template): types.Template => {
  return { config: template.config, name: template.name };
};

export const mapV1Task = (task: Sdk.V1Task): types.TaskItem => {
  return {
<<<<<<< HEAD
    allocations: task.allocations?.map((a) => {
      const setState = {
        STATE_PULLING: types.CommandState.Pulling,
        STATE_RUNNING: types.CommandState.Running,
        STATE_STARTING: types.CommandState.Starting,
        STATE_TERMINATED: types.CommandState.Terminated,
        STATE_TERMINATING: types.CommandState.Terminating,
        STATE_WAITING: types.CommandState.Waiting,
      }[String(a?.state) || 'STATE_QUEUED'] || types.CommandState.Queued;

      return {
        isReady: a.isReady || false,
        state: setState,
        taskId: a.taskId,
      };
    }) || [],
=======
    allocations:
      task.allocations?.map((a) => {
        const setState =
          {
            STATE_PULLING: types.CommandState.Pulling,
            STATE_RUNNING: types.CommandState.Running,
            STATE_STARTING: types.CommandState.Starting,
            STATE_TERMINATED: types.CommandState.Terminated,
            STATE_TERMINATING: types.CommandState.Terminating,
          }[String(a?.state) || 'STATE_QUEUED'] || types.CommandState.Queued;

        return {
          isReady: a.isReady || false,
          state: setState,
          taskId: a.taskId,
        };
      }) || [],
>>>>>>> bfbe1418
    taskId: task.taskId || '',
  };
};

export const mapV1Model = (model: Sdk.V1Model): types.ModelItem => {
  return {
    archived: model.archived,
    creationTime: model.creationTime as unknown as string,
    description: model.description,
    id: model.id,
    labels: model.labels,
    lastUpdatedTime: model.lastUpdatedTime as unknown as string,
    metadata: model.metadata,
    name: model.name,
    notes: model.notes,
    numVersions: model.numVersions,
    userId: model.userId ?? 0,
  };
};

export const mapV1ModelVersion = (modelVersion: Sdk.V1ModelVersion): types.ModelVersion => {
  return {
    checkpoint: decodeCheckpoint(modelVersion.checkpoint),
    comment: modelVersion.comment,
    creationTime: modelVersion.creationTime as unknown as string,
    id: modelVersion.id,
    labels: modelVersion.labels,
    lastUpdatedTime: modelVersion.lastUpdatedTime as unknown as string,
    metadata: modelVersion.metadata,
    model: mapV1Model(modelVersion.model),
    name: modelVersion.name,
    notes: modelVersion.notes,
    userId: modelVersion.userId ?? 0,
    version: modelVersion.version,
  };
};

export const mapV1ModelDetails = (
  modelDetailsResponse: Sdk.V1GetModelVersionsResponse,
): types.ModelVersions | undefined => {
  if (
    !modelDetailsResponse.model ||
    !modelDetailsResponse.modelVersions ||
    !modelDetailsResponse.pagination
  )
    return;
  return {
    model: mapV1Model(modelDetailsResponse.model),
    modelVersions: modelDetailsResponse.modelVersions.map(
      (version) => mapV1ModelVersion(version) as types.ModelVersion,
    ),
    pagination: modelDetailsResponse.pagination,
  };
};

const ioToHyperparametereter = (io: ioTypes.ioTypeHyperparameter): types.Hyperparameter => {
  return {
    base: io.base != null ? io.base : undefined,
    count: io.count != null ? io.count : undefined,
    maxval: io.maxval != null ? io.maxval : undefined,
    minval: io.minval != null ? io.minval : undefined,
    type: io.type as types.HyperparameterType,
    val: io.val != null ? io.val : undefined,
    vals: io.vals != null ? io.vals : undefined,
  };
};

const ioToHyperparametereters = (io: ioTypes.ioTypeHyperparameters): types.Hyperparameters => {
  const hparams: Record<string, unknown> = {};
  Object.keys(io).forEach((key) => {
    /*
     * Keep only the hyperparameters which have a primitive `val` value or
     * where `vals` is a list of primitive values. It is possible for `val`
     * to be anything (map, list, etc). `vals` will either be undefined or
     * a list of anything (same value types as `val`).
     */
    const ioHp = io[key] as ioTypes.ioTypeHyperparameter;
    const valIsPrimitive = isPrimitive(ioHp.val);
    const valListIsPrimitive =
      Array.isArray(ioHp.vals) &&
      ioHp.vals.reduce((acc, val) => {
        return acc && isPrimitive(val) && !isNullOrUndefined(val);
      }, true);
    if (!ioHp.type && isObject(ioHp)) {
      hparams[key] = ioToHyperparametereters(ioHp as Record<string, unknown>);
    } else if (valIsPrimitive || valListIsPrimitive) {
      hparams[key] = ioToHyperparametereter(ioHp);
    }
  });
  return hparams as types.Hyperparameters;
};

export const ioToExperimentConfig = (
  io: ioTypes.ioTypeExperimentConfig,
): types.ExperimentConfig => {
  const config: types.ExperimentConfig = {
    checkpointPolicy: io.checkpoint_policy,
    checkpointStorage: io.checkpoint_storage
      ? {
          bucket: io.checkpoint_storage.bucket || undefined,
          hostPath: io.checkpoint_storage.host_path || undefined,
          saveExperimentBest: io.checkpoint_storage.save_experiment_best,
          saveTrialBest: io.checkpoint_storage.save_trial_best,
          saveTrialLatest: io.checkpoint_storage.save_trial_latest,
          storagePath: io.checkpoint_storage.storage_path || undefined,
          type: (io.checkpoint_storage.type as types.CheckpointStorageType) || undefined,
        }
      : undefined,
    dataLayer: io.data_layer
      ? {
          containerStoragePath: io.data_layer.container_storage_path || undefined,
          type: io.data_layer.type,
        }
      : undefined,
    description: io.description || undefined,
    hyperparameters: ioToHyperparametereters(io.hyperparameters),
    labels: io.labels || undefined,
    maxRestarts: io.max_restarts,
    name: io.name,
    profiling: { enabled: !!io.profiling?.enabled },
    resources: {},
    searcher: {
      ...io.searcher,
      name: io.searcher.name as types.ExperimentSearcherName,
      smallerIsBetter: io.searcher.smaller_is_better,
    },
  };
  if (io.resources.max_slots != null) config.resources.maxSlots = io.resources.max_slots;
  return config;
};

const checkpointStateMap = {
  [Sdk.Determinedcheckpointv1State.UNSPECIFIED]: types.CheckpointState.Unspecified,
  [Sdk.Determinedcheckpointv1State.ACTIVE]: types.CheckpointState.Active,
  [Sdk.Determinedcheckpointv1State.COMPLETED]: types.CheckpointState.Completed,
  [Sdk.Determinedcheckpointv1State.ERROR]: types.CheckpointState.Error,
  [Sdk.Determinedcheckpointv1State.DELETED]: types.CheckpointState.Deleted,
};

const experimentStateMap = {
  [Sdk.Determinedexperimentv1State.UNSPECIFIED]: types.RunState.Unspecified,
  [Sdk.Determinedexperimentv1State.ACTIVE]: types.RunState.Active,
  [Sdk.Determinedexperimentv1State.PAUSED]: types.RunState.Paused,
  [Sdk.Determinedexperimentv1State.STOPPINGCANCELED]: types.RunState.StoppingCanceled,
  [Sdk.Determinedexperimentv1State.STOPPINGCOMPLETED]: types.RunState.StoppingCompleted,
  [Sdk.Determinedexperimentv1State.STOPPINGERROR]: types.RunState.StoppingError,
  [Sdk.Determinedexperimentv1State.CANCELED]: types.RunState.Canceled,
  [Sdk.Determinedexperimentv1State.COMPLETED]: types.RunState.Completed,
  [Sdk.Determinedexperimentv1State.ERROR]: types.RunState.Errored,
  [Sdk.Determinedexperimentv1State.DELETED]: types.RunState.Deleted,
  [Sdk.Determinedexperimentv1State.DELETING]: types.RunState.Deleting,
  [Sdk.Determinedexperimentv1State.DELETEFAILED]: types.RunState.DeleteFailed,
  [Sdk.Determinedexperimentv1State.STOPPINGKILLED]: types.RunState.StoppingCanceled,
  [Sdk.Determinedexperimentv1State.QUEUED]: types.RunState.Queued,
  [Sdk.Determinedexperimentv1State.PULLING]: types.RunState.Pulling,
  [Sdk.Determinedexperimentv1State.STARTING]: types.RunState.Starting,
  [Sdk.Determinedexperimentv1State.RUNNING]: types.RunState.Running,
};

export const decodeCheckpointState = (
  data: Sdk.Determinedcheckpointv1State,
): types.CheckpointState => {
  return checkpointStateMap[data];
};

export const encodeCheckpointState = (
  state: types.CheckpointState,
): Sdk.Determinedcheckpointv1State => {
  const stateKey = Object.keys(checkpointStateMap).find(
    (key) => checkpointStateMap[key as unknown as Sdk.Determinedcheckpointv1State] === state,
  );
  if (stateKey) return stateKey as unknown as Sdk.Determinedcheckpointv1State;
  return Sdk.Determinedcheckpointv1State.UNSPECIFIED;
};

export const decodeExperimentState = (data: Sdk.Determinedexperimentv1State): types.RunState => {
  return experimentStateMap[data];
};

export const encodeExperimentState = (state: types.RunState): Sdk.Determinedexperimentv1State => {
  const stateKey = Object.keys(experimentStateMap).find(
    (key) => experimentStateMap[key as unknown as Sdk.Determinedexperimentv1State] === state,
  );
  if (stateKey) return stateKey as unknown as Sdk.Determinedexperimentv1State;
  return Sdk.Determinedexperimentv1State.UNSPECIFIED;
};

export const mapV1GetExperimentDetailsResponse = ({
  experiment: exp,
  jobSummary,
}: Sdk.V1GetExperimentResponse): types.ExperimentBase => {
  const ioConfig = ioTypes.decode<ioTypes.ioTypeExperimentConfig>(
    ioTypes.ioExperimentConfig,
    exp.config,
  );
  const continueFn = (value: unknown) => !(value as types.HyperparameterBase).type;
  const hyperparameters = flattenObject<types.HyperparameterBase>(ioConfig.hyperparameters, {
    continueFn,
  }) as types.HyperparametersFlattened;
  const v1Exp = mapV1Experiment(exp, jobSummary);
  return {
    ...v1Exp,
    config: ioToExperimentConfig(ioConfig),
    configRaw: exp.config,
    hyperparameters,
    originalConfig: exp.originalConfig,
    parentArchived: exp.parentArchived ?? false,
    projectName: exp.projectName ?? '',
    projectOwnerId: exp.projectOwnerId ?? 0,
    workspaceId: exp.workspaceId ?? 0,
    workspaceName: exp.workspaceName ?? '',
  };
};

export const mapV1Experiment = (
  data: Sdk.V1Experiment,
  jobSummary?: types.JobSummary,
): types.ExperimentItem => {
  const ioConfig = ioTypes.decode<ioTypes.ioTypeExperimentConfig>(
    ioTypes.ioExperimentConfig,
    data.config,
  );
  const continueFn = (value: unknown) => !(value as types.HyperparameterBase).type;
  const hyperparameters = flattenObject<types.HyperparameterBase>(ioConfig.hyperparameters, {
    continueFn,
  }) as types.HyperparametersFlattened;
  return {
    archived: data.archived,
    config: ioToExperimentConfig(ioConfig),
    configRaw: data.config,
    description: data.description,
    endTime: data.endTime as unknown as string,
    forkedFrom: data.forkedFrom,
    hyperparameters,
    id: data.id,
    jobId: data.jobId,
    jobSummary: jobSummary,
    labels: data.labels || [],
    name: data.name,
    notes: data.notes,
    numTrials: data.numTrials || 0,
    progress: data.progress != null ? data.progress : undefined,
    projectId: data.projectId,
    resourcePool: data.resourcePool || '',
    searcherType: data.searcherType,
    startTime: data.startTime as unknown as string,
    state: decodeExperimentState(data.state),
    trialIds: data.trialIds || [],
    userId: data.userId ?? 0,
  };
};

export const mapV1ExperimentList = (data: Sdk.V1Experiment[]): types.ExperimentItem[] => {
  // empty JobSummary
  return data.map((e) => mapV1Experiment(e));
};

const filterNonScalarMetrics = (metrics: RawJson): RawJson | undefined => {
  if (!isObject(metrics)) return undefined;
  if (metrics.avgMetrics) {
    return filterNonScalarMetrics(metrics.avgMetrics);
  }
  const scalarMetrics: RawJson = {};
  for (const key in metrics) {
    if (['Infinity', '-Infinity', 'NaN'].includes(metrics[key])) {
      scalarMetrics[key] = Number(metrics[key]);
    } else if (isNumber(metrics[key])) {
      scalarMetrics[key] = metrics[key];
    }
  }
  return scalarMetrics;
};

const decodeMetricsWorkload = (data: Sdk.V1MetricsWorkload): types.MetricsWorkload => {
  return {
    endTime: data.endTime as unknown as string,
    metrics: data.metrics ? filterNonScalarMetrics(data.metrics) : undefined,
    totalBatches: data.totalBatches,
  };
};

const decodeCheckpointWorkload = (data: Sdk.V1CheckpointWorkload): types.CheckpointWorkload => {
  const resources: Record<string, number> = {};
  Object.entries(data.resources || {}).forEach(([res, val]) => {
    resources[res] = parseFloat(val);
  });

  return {
    endTime: data.endTime as unknown as string,
    resources,
    state: decodeCheckpointState(data.state),
    totalBatches: data.totalBatches,
    uuid: data.uuid,
  };
};

export const decodeMetrics = (data: Sdk.V1Metrics): types.Metrics => {
  /**
   * using any here because this comes from the api as any
   * however, the protos indicate that it is a Struct/Record
   */
  /* eslint-disable-next-line @typescript-eslint/no-explicit-any */
  const decodeMetricStruct = (data: any): Record<string, number> => {
    const metrics: Record<string, number> = {};
    Object.entries(data || {}).forEach(([metric, value]) => {
      if (typeof metric === 'string' && (typeof value === 'number' || typeof value === 'string')) {
        const numberValue = typeof value === 'number' ? value : parseFloat(value);
        if (!isNaN(numberValue)) metrics[metric] = numberValue;
      }
    });
    return metrics;
  };
  return {
    avgMetrics: decodeMetricStruct(data.avgMetrics),
    batchMetrics: data.batchMetrics?.map(decodeMetricStruct),
  };
};

export const decodeCheckpoint = (data: Sdk.V1Checkpoint): types.CoreApiGenericCheckpoint => {
  const resources: Record<string, number> = {};
  Object.entries(data.resources || {}).forEach(([res, val]) => {
    resources[res] = parseFloat(val);
  });
  return {
    allocationId: data.allocationId,
    experimentConfig: data.training.experimentConfig,
    experimentId: data.training.experimentId,
    hparams: data.training.hparams,
    metadata: data.metadata,
    reportTime: data.reportTime?.toString(),
    resources: resources,
    searcherMetric: data.training.searcherMetric,
    state: decodeCheckpointState(data.state || Sdk.Determinedcheckpointv1State.UNSPECIFIED),
    taskId: data.taskId,
    totalBatches: data.metadata['steps_completed'] ?? 0,
    trainingMetrics: data.training.trainingMetrics && decodeMetrics(data.training.trainingMetrics),
    trialId: data.training.trialId,
    uuid: data.uuid,
    validationMetrics:
      data.training.validationMetrics && decodeMetrics(data.training.validationMetrics),
  };
};

export const decodeCheckpoints = (
  data: Sdk.V1GetExperimentCheckpointsResponse,
): types.CheckpointPagination => {
  return {
    checkpoints: data.checkpoints.map(decodeCheckpoint),
    pagination: mapV1Pagination(data.pagination),
  };
};

export const decodeV1TrialToTrialItem = (data: Sdk.Trialv1Trial): types.TrialItem => {
  return {
    autoRestarts: data.restarts,
    bestAvailableCheckpoint: data.bestCheckpoint && decodeCheckpointWorkload(data.bestCheckpoint),
    bestValidationMetric: data.bestValidation && decodeMetricsWorkload(data.bestValidation),
    endTime: data.endTime && (data.endTime as unknown as string),
    experimentId: data.experimentId,
    hyperparameters: flattenObject(data.hparams),
    id: data.id,
    latestValidationMetric: data.latestValidation && decodeMetricsWorkload(data.latestValidation),
    startTime: data.startTime as unknown as string,
    state: decodeExperimentState(data.state),
    totalBatchesProcessed: data.totalBatchesProcessed,
  };
};

const decodeSummaryMetrics = (data: Sdk.V1SummarizedMetric[]): types.MetricContainer[] => {
  return data.map((m) => ({
    data: m.data.map((pt) => ({
      batches: pt.batches,
      value: pt.value,
    })),
    name: m.name,
    type:
      m.type === Sdk.V1MetricType.TRAINING
        ? types.MetricType.Training
        : types.MetricType.Validation,
  }));
};

export const decodeTrialSummary = (data: Sdk.V1SummarizeTrialResponse): types.TrialSummary => {
  const trialItem = decodeV1TrialToTrialItem(data.trial);

  return {
    ...trialItem,
    metrics: decodeSummaryMetrics(data.metrics),
  };
};

export const decodeTrialWorkloads = (
  data: Sdk.V1GetTrialWorkloadsResponse,
): types.TrialWorkloads => {
  const workloads = data.workloads.map((ww) => ({
    checkpoint: ww.checkpoint && decodeCheckpointWorkload(ww.checkpoint),
    training: ww.training && decodeMetricsWorkload(ww.training),
    validation: ww.validation && decodeMetricsWorkload(ww.validation),
  }));
  return {
    pagination: data.pagination,
    workloads: workloads,
  };
};

export const decodeTrialResponseToTrialDetails = (
  data: Sdk.V1GetTrialResponse,
): types.TrialDetails => {
  const trialItem = decodeV1TrialToTrialItem(data.trial);
  const EMPTY_STATES = new Set(['UNSPECIFIED', '', undefined]);

  return {
    ...trialItem,
    runnerState: EMPTY_STATES.has(data.trial.runnerState) ? undefined : data.trial.runnerState,
    totalCheckpointSize: Number(data.trial.totalCheckpointSize) || 0,
  };
};

export const jsonToClusterLog = (data: unknown): types.Log => {
  const logData = data as Sdk.V1MasterLogsResponse;
  return {
    id: logData.logEntry?.id ?? 0,
    level: decodeV1LogLevelToLogLevel(logData.logEntry?.level ?? Sdk.V1LogLevel.UNSPECIFIED),
    message: logData.logEntry?.message ?? '',
    time: logData.logEntry?.timestamp as unknown as string,
  };
};

const decodeV1LogLevelToLogLevel = (level: Sdk.V1LogLevel): types.LogLevel | undefined => {
  const logLevelMap: Record<Sdk.V1LogLevel, types.LogLevel | undefined> = {
    [Sdk.V1LogLevel.UNSPECIFIED]: undefined,
    [Sdk.V1LogLevel.CRITICAL]: types.LogLevel.Critical,
    [Sdk.V1LogLevel.DEBUG]: types.LogLevel.Debug,
    [Sdk.V1LogLevel.ERROR]: types.LogLevel.Error,
    [Sdk.V1LogLevel.INFO]: types.LogLevel.Info,
    [Sdk.V1LogLevel.TRACE]: types.LogLevel.Trace,
    [Sdk.V1LogLevel.WARNING]: types.LogLevel.Warning,
  };
  return logLevelMap[level];
};

const newlineRegex = /(\r\n|\n)$/g;
const messageRegex = new RegExp(
  [
    '^',
    '\\[([^\\]]+)\\]\\s', // timestamp
    '([0-9a-f]{8})?\\s?', // container id
    '(\\[rank=(\\d+)\\])?\\s?', // rank id
    '(\\|\\|\\s)?', // divider ||
    '((CRITICAL|DEBUG|ERROR|INFO|WARNING):\\s)?', // log level
    '(\\[(\\d+)\\]\\s)?', // process id
    '([\\s\\S]*)', // message
    '$',
  ].join(''),
  'im',
);

const formatLogMessage = (message: string): string => {
  let filteredMessage = message.replace(newlineRegex, '');

  const matches = filteredMessage.match(messageRegex) ?? [];
  if (matches.length === 11) {
    filteredMessage = matches[10] ?? '';

    // process id
    if (matches[9] != null) filteredMessage = `[${matches[9]}] ${filteredMessage}`;

    // rank id
    if (matches[4] != null) filteredMessage = `[rank=${matches[4]}] ${filteredMessage}`;

    // container id
    if (matches[2] != null) filteredMessage = `[${matches[2]}] ${filteredMessage}`;
  }

  return filteredMessage.trim();
};

export const mapV1LogsResponse = <T extends Sdk.V1TrialLogsResponse | Sdk.V1TaskLogsResponse>(
  data: unknown,
): types.TrialLog => {
  const logData = data as T;
  return {
    id: logData.id,
    level: decodeV1LogLevelToLogLevel(logData.level),
    message: formatLogMessage(logData.message),
    time: logData.timestamp as unknown as string,
  };
};

export const mapV1DeviceType = (data: Sdk.Determineddevicev1Type): types.ResourceType => {
  return types.ResourceType[
    data.toString().toUpperCase().replace('TYPE_', '') as keyof typeof types.ResourceType
  ];
};

export const mapV1Workspace = (data: Sdk.V1Workspace): types.Workspace => {
  return {
    archived: data.archived,
    id: data.id,
    immutable: data.immutable,
    name: data.name,
    numExperiments: data.numExperiments,
    numProjects: data.numProjects,
    pinned: data.pinned,
    state: mapWorkspaceState(data.state),
    userId: data.userId,
  };
};

export const mapDeletionStatus = (
  response: Sdk.V1DeleteProjectResponse | Sdk.V1DeleteWorkspaceResponse,
): types.DeletionStatus => {
  return { completed: response.completed };
};

export const mapWorkspaceState = (state: Sdk.V1WorkspaceState): types.WorkspaceState => {
  return {
    [Sdk.V1WorkspaceState.DELETED]: types.WorkspaceState.Deleted,
    [Sdk.V1WorkspaceState.DELETEFAILED]: types.WorkspaceState.DeleteFailed,
    [Sdk.V1WorkspaceState.DELETING]: types.WorkspaceState.Deleting,
    [Sdk.V1WorkspaceState.UNSPECIFIED]: types.WorkspaceState.Unspecified,
  }[state];
};

export const mapV1Project = (data: Sdk.V1Project): types.Project => {
  return {
    archived: data.archived,
    description: data.description,
    id: data.id,
    immutable: data.immutable,
    lastExperimentStartedAt: data.lastExperimentStartedAt,
    name: data.name,
    notes: data.notes,
    numActiveExperiments: data.numActiveExperiments,
    numExperiments: data.numExperiments,
    state: mapWorkspaceState(data.state),
    userId: data.userId,
    workspaceId: data.workspaceId,
    workspaceName: data.workspaceName ?? '',
  };
};

export const decodeJobStates = (
  states?: Sdk.Determinedjobv1State[],
): Array<
  'STATE_UNSPECIFIED' | 'STATE_QUEUED' | 'STATE_SCHEDULED' | 'STATE_SCHEDULED_BACKFILLED'
> => {
  return states as unknown as Array<
    'STATE_UNSPECIFIED' | 'STATE_QUEUED' | 'STATE_SCHEDULED' | 'STATE_SCHEDULED_BACKFILLED'
  >;
};<|MERGE_RESOLUTION|>--- conflicted
+++ resolved
@@ -190,30 +190,13 @@
 
 export const mapV1Task = (task: Sdk.V1Task): types.TaskItem => {
   return {
-<<<<<<< HEAD
-    allocations: task.allocations?.map((a) => {
-      const setState = {
-        STATE_PULLING: types.CommandState.Pulling,
-        STATE_RUNNING: types.CommandState.Running,
-        STATE_STARTING: types.CommandState.Starting,
-        STATE_TERMINATED: types.CommandState.Terminated,
-        STATE_TERMINATING: types.CommandState.Terminating,
-        STATE_WAITING: types.CommandState.Waiting,
-      }[String(a?.state) || 'STATE_QUEUED'] || types.CommandState.Queued;
-
-      return {
-        isReady: a.isReady || false,
-        state: setState,
-        taskId: a.taskId,
-      };
-    }) || [],
-=======
     allocations:
       task.allocations?.map((a) => {
         const setState =
           {
             STATE_PULLING: types.CommandState.Pulling,
             STATE_RUNNING: types.CommandState.Running,
+            STATE_WAITING: types.CommandState.Waiting,
             STATE_STARTING: types.CommandState.Starting,
             STATE_TERMINATED: types.CommandState.Terminated,
             STATE_TERMINATING: types.CommandState.Terminating,
@@ -225,7 +208,6 @@
           taskId: a.taskId,
         };
       }) || [],
->>>>>>> bfbe1418
     taskId: task.taskId || '',
   };
 };
