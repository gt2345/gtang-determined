import { Tooltip } from 'antd';
import React from 'react';

import { floatToPercent } from 'shared/utils/string';
import { ShirtSize } from 'themes';

import css from './Bar.module.scss';

export interface BarPart {
  bordered?: string;
  color: string; // css color
  label?: string;
  percent: number; // between 0-1
}

export interface Props {
  barOnly?: boolean;
  inline?: boolean;
  parts: BarPart[];
  size?: ShirtSize;
}

<<<<<<< HEAD
const partStyle = (part: BarPart) => {
  let style = {
    backgroundColor: part.color,
    borderColor: 'var(--theme-colors-monochrome-11)',
    borderStyle: 'none',
    borderWidth: 1,
    width: floatToPercent(part.percent, 0),
  };

  if (part.bordered) {
    style = { ...style, borderStyle: 'dashed' };
  }

  return style;
=======
const sizeMap = {
  [ShirtSize.small]: '4px',
  [ShirtSize.medium]: '12px',
  [ShirtSize.large]: '24px',
>>>>>>> 5dea2111
};

const partStyle = (part: BarPart) => ({
  backgroundColor: part.color,
  borderStyle: part.bordered ? 'dashed dashed dashed none' : 'none',
  width: floatToPercent(part.percent, 0),
});

const Bar: React.FC<Props> = ({ barOnly, inline, parts, size = ShirtSize.small }: Props) => {
  const classes: string[] = [ css.base ];

  if (barOnly) classes.push(css.barOnly);
  if (inline) classes.push(css.inline);

  return (
    <div className={classes.join(' ')}>
      <div
        className={css.bar}
        style={{ height: `calc(${sizeMap[size]} + var(--theme-density) * 1px)` }}>
        <div className={css.parts}>
          {parts.filter(part => part.percent !== 0 && !isNaN(part.percent)).map((part, idx) => (
            <Tooltip key={idx} title={part.label}>
              <li style={partStyle(part)} />
            </Tooltip>
          ))}
        </div>

      </div>
    </div>
  );
};

export default Bar;<|MERGE_RESOLUTION|>--- conflicted
+++ resolved
@@ -20,7 +20,6 @@
   size?: ShirtSize;
 }
 
-<<<<<<< HEAD
 const partStyle = (part: BarPart) => {
   let style = {
     backgroundColor: part.color,
@@ -35,19 +34,13 @@
   }
 
   return style;
-=======
+};
+
 const sizeMap = {
   [ShirtSize.small]: '4px',
   [ShirtSize.medium]: '12px',
   [ShirtSize.large]: '24px',
->>>>>>> 5dea2111
 };
-
-const partStyle = (part: BarPart) => ({
-  backgroundColor: part.color,
-  borderStyle: part.bordered ? 'dashed dashed dashed none' : 'none',
-  width: floatToPercent(part.percent, 0),
-});
 
 const Bar: React.FC<Props> = ({ barOnly, inline, parts, size = ShirtSize.small }: Props) => {
   const classes: string[] = [ css.base ];
