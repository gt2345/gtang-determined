import { useStore } from 'contexts/Store';
import {
  DetailedUser,
  ExperimentPermissionsArgs,
  ModelItem,
  ModelVersion,
  Permission,
  Project,
  ProjectExperiment,
  UserAssignment,
  UserRole,
} from 'types';

interface ModelPermissionsArgs {
  model: ModelItem;
}

interface ModelVersionPermissionsArgs {
  modelVersion?: ModelVersion;
}

interface ProjectPermissionsArgs {
  project?: Project;
  workspace?: PermissionWorkspace;
}

interface PermissionWorkspace {
  id: number;
  userId?: number;
}

interface WorkspacePermissionsArgs {
  workspace?: PermissionWorkspace;
}

interface PermissionsHook {
  canCreateWorkspace: boolean;
  canDeleteExperiment: (arg0: ExperimentPermissionsArgs) => boolean;
  canDeleteModel: (arg0: ModelPermissionsArgs) => boolean;
  canDeleteModelVersion: (arg0: ModelVersionPermissionsArgs) => boolean;
  canDeleteProjects: (arg0: ProjectPermissionsArgs) => boolean;
  canDeleteWorkspace: (arg0: WorkspacePermissionsArgs) => boolean;
<<<<<<< HEAD
  canGetPermissions: () => boolean;
  canEditPermissions: () => boolean;
=======
  canGetPermissions: boolean;
  canModifyGroups: () => boolean;
>>>>>>> ca9cc816
  canModifyProjects: (arg0: ProjectPermissionsArgs) => boolean;
  canModifyUsers: () => boolean;
  canModifyWorkspace: (arg0: WorkspacePermissionsArgs) => boolean;
  canMoveExperiment: (arg0: ExperimentPermissionsArgs) => boolean;
  canMoveProjects: (arg0: ProjectPermissionsArgs) => boolean;
  canViewGroups: () => boolean;
  canViewUsers: () => boolean;
  canViewWorkspace: (arg0: WorkspacePermissionsArgs) => boolean;
  canViewWorkspaces: boolean;
}

const usePermissions = (): PermissionsHook => {
  const {
    auth: { user },
    userAssignments,
    userRoles,
  } = useStore();

  // Determine if the user has access to any workspaces
  // Should be updated to check user assignments and roles once available
  const canViewWorkspaces = relevantPermissions(userAssignments, userRoles).has('oss_user') ||
    relevantPermissions(userAssignments, userRoles).has('view_workspaces');

  return {
<<<<<<< HEAD
    canDeleteExperiment: (args: ExperimentPermissionsArgs) => canDeleteExperiment(
      args.experiment,
      user,
      userAssignments,
      userRoles,
    ),
    canDeleteModel: (args: ModelPermissionsArgs) => canDeleteModel(
      args.model,
      user,
      userAssignments,
      userRoles,
    ),
    canDeleteModelVersion: (args: ModelVersionPermissionsArgs) => canDeleteModelVersion(
      args.modelVersion,
      user,
      userAssignments,
      userRoles,
    ),
    canDeleteProjects: (args: ProjectPermissionsArgs) => canDeleteWorkspaceProjects(
      args.workspace,
      args.project,
      user,
      userAssignments,
      userRoles,
    ),
    canDeleteWorkspace: (args: WorkspacePermissionsArgs) => canDeleteWorkspace(
      args.workspace,
      user,
      userAssignments,
      userRoles,
    ),
    canGetPermissions: () => canGetPermissions(
      user,
      userAssignments,
      userRoles,
    ),
    canEditPermissions: () => canEditPermissions(
      user,
      userAssignments,
      userRoles,
    ),
    canModifyProjects: (args: ProjectPermissionsArgs) => canModifyWorkspaceProjects(
      args.workspace,
      args.project,
      user,
      userAssignments,
      userRoles,
    ),
    canModifyWorkspace: (args: WorkspacePermissionsArgs) => canModifyWorkspace(
      args.workspace,
      user,
      userAssignments,
      userRoles,
    ),
    canMoveExperiment: (args: ExperimentPermissionsArgs) => canMoveExperiment(
      args.experiment,
      user,
      userAssignments,
      userRoles,
    ),
    canMoveProjects: (args: ProjectPermissionsArgs) => canMoveWorkspaceProjects(
      args.workspace,
      args.project,
      user,
      userAssignments,
      userRoles,
    ),
=======
    canCreateWorkspace: canCreateWorkspace(userAssignments, userRoles),
    canDeleteExperiment: (args: ExperimentPermissionsArgs) =>
      canDeleteExperiment(args.experiment, user, userAssignments, userRoles),
    canDeleteModel: (args: ModelPermissionsArgs) =>
      canDeleteModel(args.model, user, userAssignments, userRoles),
    canDeleteModelVersion: (args: ModelVersionPermissionsArgs) =>
      canDeleteModelVersion(args.modelVersion, user, userAssignments, userRoles),
    canDeleteProjects: (args: ProjectPermissionsArgs) =>
      canDeleteWorkspaceProjects(args.workspace, args.project, user, userAssignments, userRoles),
    canDeleteWorkspace: (args: WorkspacePermissionsArgs) =>
      canDeleteWorkspace(args.workspace, user, userAssignments, userRoles),
    canGetPermissions: canGetPermissions(user, userAssignments, userRoles),
    canModifyGroups: () => canModifyGroups(user, userAssignments, userRoles),
    canModifyProjects: (args: ProjectPermissionsArgs) =>
      canModifyWorkspaceProjects(args.workspace, args.project, user, userAssignments, userRoles),
    canModifyUsers: () => canAdministrateUsers(user, userAssignments, userRoles),
    canModifyWorkspace: (args: WorkspacePermissionsArgs) =>
      canModifyWorkspace(args.workspace, user, userAssignments, userRoles),
    canMoveExperiment: (args: ExperimentPermissionsArgs) =>
      canMoveExperiment(args.experiment, user, userAssignments, userRoles),
    canMoveProjects: (args: ProjectPermissionsArgs) =>
      canMoveWorkspaceProjects(args.workspace, args.project, user, userAssignments, userRoles),
    canViewGroups: () => canViewGroups(user, userAssignments, userRoles),
    canViewUsers: () => canAdministrateUsers(user, userAssignments, userRoles),
    canViewWorkspace: (args: WorkspacePermissionsArgs) =>
      canViewWorkspace(args.workspace, userAssignments, userRoles),
>>>>>>> ca9cc816
    canViewWorkspaces,
  };
};

// Permissions inside this workspace scope (no workspace = cluster-wide scope)
// Typically returns a Set<string> of permissions.
const relevantPermissions = (
  userAssignments?: UserAssignment[],
  userRoles?: UserRole[],
  workspaceId?: number,
): { has: (arg0: string) => boolean } => {
  if (!userAssignments || !userRoles) {
    // console.error('missing UserAssignment or UserRole');
    return new Set<string>();
  }
  const relevantAssigned = userAssignments
    .filter((a) => a.cluster || (workspaceId && a.workspaces && a.workspaces.includes(workspaceId)))
    .map((a) => a.name);
  let permissions = Array<Permission>();
  userRoles
    .filter((r) => relevantAssigned.includes(r.name))
    .forEach((r) => {
      // TODO: is it possible a role is assigned to this workspace,
      // but not all of its permissions?
      permissions = permissions.concat(r.permissions.filter((p) => p.isGlobal || workspaceId));
    });
  const permitter = new Set<string>(permissions.map((p) => p.name));
  // a cluster_admin has all permissions
  if (permitter.has('cluster_admin')) {
    return { has: () => true };
  }
  return permitter;
};

// User actions
const canAdministrateUsers = (
  user?: DetailedUser,
  userAssignments?: UserAssignment[],
  userRoles?: UserRole[],
): boolean => {
  const permitted = relevantPermissions(userAssignments, userRoles);
  return (
    !!user &&
    (permitted.has('oss_user') ? user.isAdmin : permitted.has('PERMISSION_CAN_ADMINISTRATE_USERS'))
  );
};

const canViewGroups = (
  user?: DetailedUser,
  userAssignments?: UserAssignment[],
  userRoles?: UserRole[],
): boolean => {
  const permitted = relevantPermissions(userAssignments, userRoles);
  return !!user && (permitted.has('oss_user') ? user.isAdmin : true);
};

const canModifyGroups = (
  user?: DetailedUser,
  userAssignments?: UserAssignment[],
  userRoles?: UserRole[],
): boolean => {
  const permitted = relevantPermissions(userAssignments, userRoles);
  return (
    !!user &&
    (permitted.has('oss_user') ? user.isAdmin : permitted.has('PERMISSION_CAN_UPDATE_GROUP'))
  );
};

// Experiment actions
const canDeleteExperiment = (
  experiment: ProjectExperiment,
  user?: DetailedUser,
  userAssignments?: UserAssignment[],
  userRoles?: UserRole[],
): boolean => {
  const permitted = relevantPermissions(userAssignments, userRoles, experiment.workspaceId);
  return (
    !!experiment &&
    !!user &&
    (permitted.has('oss_user')
      ? user.isAdmin || user.id === experiment.userId
      : permitted.has('delete_experiment'))
  );
};

const canMoveExperiment = (
  experiment: ProjectExperiment,
  user?: DetailedUser,
  userAssignments?: UserAssignment[],
  userRoles?: UserRole[],
): boolean => {
  const permitted = relevantPermissions(userAssignments, userRoles, experiment.workspaceId);
  return (
    !!experiment &&
    !!user &&
    (permitted.has('oss_user')
      ? user.isAdmin || user.id === experiment.userId
      : permitted.has('move_experiment'))
  );
};

// User actions
const canGetPermissions = (
  user?: DetailedUser,
  userAssignments?: UserAssignment[],
  userRoles?: UserRole[],
): boolean => {
  const permitted = relevantPermissions(userAssignments, userRoles);
  return !!user && (permitted.has('oss_user') ? user.isAdmin : permitted.has('view_permissions'));
};

const canEditPermissions = (
  user?: DetailedUser,
  userAssignments?: UserAssignment[],
  userRoles?: UserRole[],
): boolean => {
  const permitted = relevantPermissions(userAssignments, userRoles);
  return !!user && (permitted.has('oss_user') ? user.isAdmin
    : permitted.has('edit_permissions'));
}

// Model and ModelVersion actions
const canDeleteModel = (
  model: ModelItem,
  user?: DetailedUser,
  userAssignments?: UserAssignment[],
  userRoles?: UserRole[],
): boolean => {
  const permitted = relevantPermissions(userAssignments, userRoles);
  return (
    !!model &&
    !!user &&
    (permitted.has('oss_user')
      ? user.isAdmin || user.id === model.userId
      : permitted.has('delete_model'))
  );
};

const canDeleteModelVersion = (
  modelVersion?: ModelVersion,
  user?: DetailedUser,
  userAssignments?: UserAssignment[],
  userRoles?: UserRole[],
): boolean => {
  const permitted = relevantPermissions(userAssignments, userRoles);
  return (
    !!modelVersion &&
    !!user &&
    (permitted.has('oss_user')
      ? user.isAdmin || user.id === modelVersion.userId
      : permitted.has('delete_model_version'))
  );
};

// Project actions
// Currently the smallest scope is workspace
const canDeleteWorkspaceProjects = (
  workspace?: PermissionWorkspace,
  project?: Project,
  user?: DetailedUser,
  userAssignments?: UserAssignment[],
  userRoles?: UserRole[],
): boolean => {
  const permitted = relevantPermissions(userAssignments, userRoles, workspace?.id);
  return (
    !!workspace &&
    !!user &&
    !!project &&
    (permitted.has('oss_user')
      ? user.isAdmin || user.id === project.userId
      : permitted.has('delete_projects'))
  );
};

const canModifyWorkspaceProjects = (
  workspace?: PermissionWorkspace,
  project?: Project,
  user?: DetailedUser,
  userAssignments?: UserAssignment[],
  userRoles?: UserRole[],
): boolean => {
  const permitted = relevantPermissions(userAssignments, userRoles, workspace?.id);
  return (
    !!workspace &&
    !!user &&
    !!project &&
    (permitted.has('oss_user')
      ? user.isAdmin || user.id === project.userId
      : permitted.has('modify_projects'))
  );
};

const canMoveWorkspaceProjects = (
  workspace?: PermissionWorkspace,
  project?: Project,
  user?: DetailedUser,
  userAssignments?: UserAssignment[],
  userRoles?: UserRole[],
): boolean => {
  const permitted = relevantPermissions(userAssignments, userRoles, workspace?.id);
  return (
    !!workspace &&
    !!user &&
    !!project &&
    (permitted.has('oss_user')
      ? user.isAdmin || user.id === project.userId
      : permitted.has('move_projects'))
  );
};

// Workspace actions
const canCreateWorkspace = (
  userAssignments?: UserAssignment[],
  userRoles?: UserRole[],
): boolean => {
  const permitted = relevantPermissions(userAssignments, userRoles);
  return permitted.has('oss_user') || permitted.has('create_workspace');
};

const canDeleteWorkspace = (
  workspace?: PermissionWorkspace,
  user?: DetailedUser,
  userAssignments?: UserAssignment[],
  userRoles?: UserRole[],
): boolean => {
  const permitted = relevantPermissions(userAssignments, userRoles, workspace?.id);
  return (
    !!workspace &&
    !!user &&
    (permitted.has('oss_user')
      ? user.isAdmin || user.id === workspace.userId
      : permitted.has('delete_workspace'))
  );
};

const canModifyWorkspace = (
  workspace?: PermissionWorkspace,
  user?: DetailedUser,
  userAssignments?: UserAssignment[],
  userRoles?: UserRole[],
): boolean => {
  const permitted = relevantPermissions(userAssignments, userRoles, workspace?.id);
  return (
    !!workspace &&
    !!user &&
    (permitted.has('oss_user')
      ? user.isAdmin || user.id === workspace.userId
      : permitted.has('modify_workspace'))
  );
};

const canViewWorkspace = (
  workspace?: PermissionWorkspace,
  userAssignments?: UserAssignment[],
  userRoles?: UserRole[],
): boolean => {
  const permitted = relevantPermissions(userAssignments, userRoles, workspace?.id);
  return !!workspace && (permitted.has('oss_user') || permitted.has('view_workspace'));
};

export default usePermissions;<|MERGE_RESOLUTION|>--- conflicted
+++ resolved
@@ -40,13 +40,8 @@
   canDeleteModelVersion: (arg0: ModelVersionPermissionsArgs) => boolean;
   canDeleteProjects: (arg0: ProjectPermissionsArgs) => boolean;
   canDeleteWorkspace: (arg0: WorkspacePermissionsArgs) => boolean;
-<<<<<<< HEAD
-  canGetPermissions: () => boolean;
-  canEditPermissions: () => boolean;
-=======
   canGetPermissions: boolean;
   canModifyGroups: () => boolean;
->>>>>>> ca9cc816
   canModifyProjects: (arg0: ProjectPermissionsArgs) => boolean;
   canModifyUsers: () => boolean;
   canModifyWorkspace: (arg0: WorkspacePermissionsArgs) => boolean;
@@ -71,75 +66,6 @@
     relevantPermissions(userAssignments, userRoles).has('view_workspaces');
 
   return {
-<<<<<<< HEAD
-    canDeleteExperiment: (args: ExperimentPermissionsArgs) => canDeleteExperiment(
-      args.experiment,
-      user,
-      userAssignments,
-      userRoles,
-    ),
-    canDeleteModel: (args: ModelPermissionsArgs) => canDeleteModel(
-      args.model,
-      user,
-      userAssignments,
-      userRoles,
-    ),
-    canDeleteModelVersion: (args: ModelVersionPermissionsArgs) => canDeleteModelVersion(
-      args.modelVersion,
-      user,
-      userAssignments,
-      userRoles,
-    ),
-    canDeleteProjects: (args: ProjectPermissionsArgs) => canDeleteWorkspaceProjects(
-      args.workspace,
-      args.project,
-      user,
-      userAssignments,
-      userRoles,
-    ),
-    canDeleteWorkspace: (args: WorkspacePermissionsArgs) => canDeleteWorkspace(
-      args.workspace,
-      user,
-      userAssignments,
-      userRoles,
-    ),
-    canGetPermissions: () => canGetPermissions(
-      user,
-      userAssignments,
-      userRoles,
-    ),
-    canEditPermissions: () => canEditPermissions(
-      user,
-      userAssignments,
-      userRoles,
-    ),
-    canModifyProjects: (args: ProjectPermissionsArgs) => canModifyWorkspaceProjects(
-      args.workspace,
-      args.project,
-      user,
-      userAssignments,
-      userRoles,
-    ),
-    canModifyWorkspace: (args: WorkspacePermissionsArgs) => canModifyWorkspace(
-      args.workspace,
-      user,
-      userAssignments,
-      userRoles,
-    ),
-    canMoveExperiment: (args: ExperimentPermissionsArgs) => canMoveExperiment(
-      args.experiment,
-      user,
-      userAssignments,
-      userRoles,
-    ),
-    canMoveProjects: (args: ProjectPermissionsArgs) => canMoveWorkspaceProjects(
-      args.workspace,
-      args.project,
-      user,
-      userAssignments,
-      userRoles,
-    ),
-=======
     canCreateWorkspace: canCreateWorkspace(userAssignments, userRoles),
     canDeleteExperiment: (args: ExperimentPermissionsArgs) =>
       canDeleteExperiment(args.experiment, user, userAssignments, userRoles),
@@ -166,7 +92,6 @@
     canViewUsers: () => canAdministrateUsers(user, userAssignments, userRoles),
     canViewWorkspace: (args: WorkspacePermissionsArgs) =>
       canViewWorkspace(args.workspace, userAssignments, userRoles),
->>>>>>> ca9cc816
     canViewWorkspaces,
   };
 };
@@ -278,16 +203,6 @@
   return !!user && (permitted.has('oss_user') ? user.isAdmin : permitted.has('view_permissions'));
 };
 
-const canEditPermissions = (
-  user?: DetailedUser,
-  userAssignments?: UserAssignment[],
-  userRoles?: UserRole[],
-): boolean => {
-  const permitted = relevantPermissions(userAssignments, userRoles);
-  return !!user && (permitted.has('oss_user') ? user.isAdmin
-    : permitted.has('edit_permissions'));
-}
-
 // Model and ModelVersion actions
 const canDeleteModel = (
   model: ModelItem,
