--- conflicted
+++ resolved
@@ -268,20 +268,9 @@
 
   return false;
 };
-<<<<<<< HEAD
-const commandStateSortValues: Record<CommandState, number> = {
-  [CommandState.Pending]: 0,
-  [CommandState.Waiting]: 1,
-  [CommandState.Assigned]: 2,
-  [CommandState.Pulling]: 3,
-  [CommandState.Starting]: 4,
-  [CommandState.Running]: 5,
-  [CommandState.Terminating]: 6,
-  [CommandState.Terminated]: 7,
-};
-=======
 
 const commandStateSortOrder: CommandState[] = [
+  CommandState.Waiting,
   CommandState.Pulling,
   CommandState.Starting,
   CommandState.Running,
@@ -293,7 +282,6 @@
   commandStateSortOrder.map((state, idx) => [ state, idx ]),
 );
 
->>>>>>> 2da9d149
 export const commandStateSorter = (a: CommandState, b: CommandState): number => {
   return (commandStateSortValues.get(a) || 0) - (commandStateSortValues.get(b) || 0);
 };
