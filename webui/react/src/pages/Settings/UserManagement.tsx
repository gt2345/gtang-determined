--- conflicted
+++ resolved
@@ -9,13 +9,8 @@
   getFullPaginationConfig, relativeTimeRenderer } from 'components/Table';
 import useModalCreateUser from 'hooks/useModal/UserSettings/useModalCreateUser';
 import useSettings, { UpdateSettings } from 'hooks/useSettings';
-<<<<<<< HEAD
 import { getGroups, getUsers, patchUser } from 'services/api';
 import { V1GetUsersRequestSortBy, V1GroupSearchResult } from 'services/api-ts-sdk';
-=======
-import { getUsers, patchUser } from 'services/api';
-import { V1GetUsersRequestSortBy } from 'services/api-ts-sdk';
->>>>>>> e1632c02
 import dropdownCss from 'shared/components/ActionDropdown/ActionDropdown.module.scss';
 import Icon from 'shared/components/Icon/Icon';
 import { isEqual } from 'shared/utils/data';
@@ -27,34 +22,21 @@
 import settingsConfig, { DEFAULT_COLUMN_WIDTHS,
   UserManagementSettings } from './UserManagement.settings';
 
-<<<<<<< HEAD
 interface DropdownProps {
   fetchUsers: () => void;
   groups: V1GroupSearchResult[];
   user: DetailedUser;
 }
 
+export const USER_TITLE = 'Users';
+export const CREATE_USER = 'New User';
+export const CREAT_USER_LABEL = 'new_user';
+
 const UserActionDropdown = ({ fetchUsers, user, groups }: DropdownProps) => {
   const {
     modalOpen: openEditUserModal,
     contextHolder: modalEditUserContextHolder,
   } = useModalCreateUser({ groups, onClose: fetchUsers, user });
-=======
-export const USER_TITLE = 'Users';
-export const CREATE_USER = 'New User';
-export const CREAT_USER_LABEL = 'new_user';
-
-interface DropdownProps {
-  fetchUsers: () => void;
-  user: DetailedUser
-}
-
-const UserActionDropdown = ({ fetchUsers, user }: DropdownProps) => {
-  const {
-    modalOpen: openEditUserModal,
-    contextHolder: modalEditUserContextHolder,
-  } = useModalCreateUser({ onClose: fetchUsers, user: user });
->>>>>>> e1632c02
   const onClickEditUser = () => {
     openEditUserModal();
   };
@@ -178,11 +160,7 @@
 
   const columns = useMemo(() => {
     const actionRenderer = (_:string, record: DetailedUser) => {
-<<<<<<< HEAD
       return <UserActionDropdown fetchUsers={fetchUsers} groups={groups} user={record} />;
-=======
-      return <UserActionDropdown fetchUsers={fetchUsers} user={record} />;
->>>>>>> e1632c02
     };
     return [
       {
@@ -240,11 +218,7 @@
         width: DEFAULT_COLUMN_WIDTHS['action'],
       },
     ];
-<<<<<<< HEAD
   }, [ fetchUsers, groups ]);
-=======
-  }, [ fetchUsers ]);
->>>>>>> e1632c02
 
   const table = useMemo(() => {
     return (
