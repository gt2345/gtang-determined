--- conflicted
+++ resolved
@@ -33,16 +33,11 @@
   [RunState.StoppingCompleted]: 'success',
   [RunState.StoppingError]: 'critical',
   [RunState.Unspecified]: 'inactive',
-<<<<<<< HEAD
-  [CommandState.Waiting]: 'inactive',
-  [CommandState.Pending]: 'warning',
-  [CommandState.Assigned]: 'warning',
-=======
   [RunState.Queued]: 'warning',
   [RunState.Pulling]: 'pending',
   [RunState.Starting]: 'pending',
   [RunState.Running]: 'active',
->>>>>>> 2da9d149
+  [CommandState.Waiting]: 'inactive',
   [CommandState.Pulling]: 'active',
   [CommandState.Starting]: 'active',
   [CommandState.Running]: 'active',
