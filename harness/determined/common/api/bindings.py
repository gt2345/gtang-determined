--- conflicted
+++ resolved
@@ -203,11 +203,8 @@
     STATE_RUNNING = "STATE_RUNNING"
     STATE_TERMINATED = "STATE_TERMINATED"
     STATE_TERMINATING = "STATE_TERMINATING"
-<<<<<<< HEAD
     STATE_WAITING = "STATE_WAITING"
-=======
     STATE_QUEUED = "STATE_QUEUED"
->>>>>>> 2da9d149
 
 class protobufAny:
     def __init__(
@@ -688,7 +685,6 @@
             "rendezvousInfo": self.rendezvousInfo.to_json(),
         }
 
-<<<<<<< HEAD
 class v1AllocationWaitingRequest:
     def __init__(
         self,
@@ -701,7 +697,13 @@
     def from_json(cls, obj: Json) -> "v1AllocationWaitingRequest":
         return cls(
             allocationId=obj.get("allocationId", None),
-=======
+        )
+
+    def to_json(self) -> typing.Any:
+        return {
+            "allocationId": self.allocationId if self.allocationId is not None else None,
+        }
+
 class v1AssignRolesRequest:
     def __init__(
         self,
@@ -717,17 +719,12 @@
         return cls(
             groupRoleAssignments=[v1GroupRoleAssignment.from_json(x) for x in obj["groupRoleAssignments"]] if obj.get("groupRoleAssignments", None) is not None else None,
             userRoleAssignments=[v1UserRoleAssignment.from_json(x) for x in obj["userRoleAssignments"]] if obj.get("userRoleAssignments", None) is not None else None,
->>>>>>> 2da9d149
-        )
-
-    def to_json(self) -> typing.Any:
-        return {
-<<<<<<< HEAD
-            "allocationId": self.allocationId if self.allocationId is not None else None,
-=======
+        )
+
+    def to_json(self) -> typing.Any:
+        return {
             "groupRoleAssignments": [x.to_json() for x in self.groupRoleAssignments] if self.groupRoleAssignments is not None else None,
             "userRoleAssignments": [x.to_json() for x in self.userRoleAssignments] if self.userRoleAssignments is not None else None,
->>>>>>> 2da9d149
         }
 
 class v1AwsCustomTag:
