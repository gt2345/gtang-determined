import inspect
import logging
import pathlib
import pickle
import random
import sys
from abc import abstractmethod
from typing import Any, Dict, List, Optional, Type, cast

import h5py
import numpy as np
import tensorflow as tf
from packaging import version
from tensorflow.keras.models import Model
from tensorflow.python.framework.ops import EagerTensor

import determined as det
from determined import keras, layers, util, workload
from determined._tf_rng import get_rng_state, set_rng_state
from determined.common import check
from determined.common.api.analytics import send_analytics
from determined.horovod import hvd

# In TF 2.6, we have to import some keras internals directly from `keras`.
if version.parse(tf.__version__) >= version.parse("2.6.0"):
    from keras.callbacks import CallbackList, make_logs, set_callback_parameters
    from keras.saving.hdf5_format import (
        load_optimizer_weights_from_hdf5_group,
        save_optimizer_weights_to_hdf5_group,
    )
    from keras.utils.mode_keys import ModeKeys
else:
    from tensorflow.python.keras.callbacks import CallbackList, make_logs, set_callback_parameters
    from tensorflow.python.keras.saving.hdf5_format import (
        load_optimizer_weights_from_hdf5_group,
        save_optimizer_weights_to_hdf5_group,
    )
    from tensorflow.python.keras.utils.mode_keys import ModeKeys


IMPOSSIBLY_LARGE_EPOCHS = sys.maxsize


def is_tf2_enabled() -> bool:
    """Checks if `tf.compat.v1.disable_v2_behavior` has been called."""
    if version.parse(tf.__version__) < version.parse("2.0.0"):
        return False

    try:
        # Try recent tf2 variant first.
        return tf._tf2.enabled()  # type: ignore
    except AttributeError:
        # Fallback to legacy option for tensorflow circa 2.2.0.
        return tf.python.tf2.enabled()  # type: ignore


def load_optimizer_weights(
    model: Model, h5group: Any, optimizer: tf.keras.optimizers.Optimizer
) -> None:
    """
    Load the optimizer states from a tf.keras model saved with
    tf.keras.models.save_model(). Ignores and prints a warning message when
    encountering a graph network. This implementation is lifted from
    tf.keras.models.load_model().
    """
    tf2_2_or_newer = version.parse(tf.__version__) >= version.parse("2.2.0")
    if model._is_graph_network or tf2_2_or_newer:  # pylint: disable=protected-access
        if tf2_2_or_newer:
            try:
                optimizer._create_all_weights(model.trainable_variables)
            except (NotImplementedError, AttributeError):
                logging.warning(
                    "Error when creating the weights of optimizer, making it "
                    "impossible to restore the saved optimizer state. As a result, "
                    "your model is starting with a freshly initialized optimizer."
                )
        else:
            # Build train function (to get weight updates).  Models that aren't
            # graph networks must wait until they are called with data to
            # _make_train_function() and so can't load optimizer weights.
            model._make_train_function()

        optimizer_weight_values = load_optimizer_weights_from_hdf5_group(h5group)
        try:
            optimizer.set_weights(optimizer_weight_values)
        except ValueError:
            logging.warning(
                "Error in loading the saved optimizer "
                "state. As a result, your model is "
                "starting with a freshly initialized "
                "optimizer."
            )
    else:
        logging.warning(
            "Sequential models without an `input_shape` "
            "passed to the first layer cannot reload their "
            "optimizer state. As a result, your model is "
            "starting with a freshly initialized optimizer."
        )


class TrialControllerMultiplexer(keras.callbacks._MultiplexerBase):
    """
    Extend _MultiplexerBase with the logic for triggering on_train_workload_end, and on_test_end
    and based on master-requested workloads.
    """

    def __init__(self, trial_controller: "TFKerasTrialController", *arg: Any, **kwarg: Any) -> None:
        super().__init__(*arg, **kwarg)
        self.trial_controller = trial_controller
        self.test_inputs = 0

    def on_train_begin(self, logs: Optional[Dict] = None) -> None:
        super().on_train_begin()
        self.trial_controller._control_loop()

    def on_train_batch_end(self, batch: int, logs: Optional[Dict] = None) -> None:
        super().on_train_batch_end(batch, logs)
        assert isinstance(logs, dict)

        # Keras helpfully records the observed batch size as logs["size"].  Keras internal code
        # handles the case where logs is not present (see BaseLogger callback).  I (rb) can't
        # figure out where that would originate from, so we will include reasonable fallback
        # behavior for that case.
        num_inputs = logs.get("size", self.batch_size)

        self.trial_controller._post_train_batch_end(num_inputs, logs)

    def on_test_begin(self, logs: Optional[Dict] = None) -> None:
        super().on_test_begin(logs)
        self.test_inputs = 0

    def on_test_batch_end(self, batch: int, logs: Optional[Dict] = None) -> None:
        super().on_test_batch_end(batch, logs)
        assert isinstance(logs, dict)
        self.test_inputs += logs.get("size", self.batch_size)

    def _corrected_test_end(self, logs: Dict) -> None:
        super()._corrected_test_end(logs)
        self.trial_controller._stop_training_check()

    def get_test_inputs(self) -> int:
        return self.test_inputs

    def _corrected_epoch_end(self, epoch: int, logs: Dict) -> None:
        super()._corrected_epoch_end(epoch, logs)
        self.trial_controller._stop_training_check()

    def on_train_end(self, logs: Optional[Dict] = None) -> None:
        # Ignore on_train_end when we manage the training loop, since in TF 2.0 (but not 2.1!) will
        # trigger an exta on_train_end when we raise the WorkerFinishedGracefully exception.
        pass

    def _corrected_train_end(self, logs: Optional[Dict] = None) -> None:
        super().on_train_end(logs)


class TFKerasTrialController(det.TrialController):
    @classmethod
    def supports_averaging_training_metrics(cls: Type["TFKerasTrialController"]) -> bool:
        return True

    @classmethod
    def pre_execute_hook(
<<<<<<< HEAD
        cls: Type["TFKerasTrialController"], env: det.EnvContext, use_horovod: bool
    ) -> None:
        # Initialize the correct horovod.
        if use_horovod:
=======
        cls: Type["TFKerasTrialController"],
        env: det.EnvContext,
        distributed_backend: det._DistributedBackend,
    ) -> None:
        # Initialize the correct horovod.
        if distributed_backend.use_horovod():
>>>>>>> a2cede94
            hvd.require_horovod_type("tensorflow.keras", "TFKerasTrial is in use.")
            hvd.init()

        # Start with a clean graph.
        tf.compat.v1.reset_default_graph()

        cls._set_random_seeds(env.trial_seed)

        # For the Native API we must configure the Session before running user code.
        if env.experiment_config.native_enabled():
            session_config = tf.compat.v1.ConfigProto(allow_soft_placement=True)
<<<<<<< HEAD
            cls._configure_session(env, session_config, use_horovod)
=======
            cls._configure_session(env, session_config, distributed_backend.use_horovod())
>>>>>>> a2cede94

    @classmethod
    def _set_random_seeds(cls: Type["TFKerasTrialController"], seed: int) -> None:
        # Set identical random seeds on all training processes. When using horovod, each worker will
        # start at a unique offset in the dataset, ensuring it's processing a unique training batch.
        random.seed(seed)
        np.random.seed(seed)
        tf.compat.v1.set_random_seed(seed)

    @classmethod
    def _configure_session(
        cls: Type["TFKerasTrialController"],
        env: det.EnvContext,
        session_config: tf.compat.v1.ConfigProto,
        use_horovod: bool = False,
    ) -> Optional[tf.compat.v1.Session]:
        if not tf.executing_eagerly():
            session_config.gpu_options.allow_growth = True
            if use_horovod:
                # We launch a horovod process per GPU. Each process
                # needs to bind to a unique GPU.
                session_config.gpu_options.visible_device_list = str(hvd.local_rank())

            session = tf.compat.v1.Session(
                graph=tf.compat.v1.get_default_graph(), config=session_config
            )

            tf.compat.v1.keras.backend.set_session(session)

            return session
        else:
            gpus = tf.config.experimental.list_physical_devices("GPU")

            if len(gpus) > 0:
                local_rank = hvd.local_rank() if use_horovod else 0
                gpu = gpus[local_rank]
                tf.config.experimental.set_visible_devices(gpu, "GPU")
                tf.config.experimental.set_memory_growth(gpu, True)

            return None

    @classmethod
    def compile_model(
        cls: Type["TFKerasTrialController"],
        context: keras.TFKerasTrialContext,
        compile_args: inspect.BoundArguments,
        env: det.EnvContext,
    ) -> None:
        if "optimizer" in compile_args.arguments:
            # For backwards compatibility we check if an optimizer is passed as part
            # of the compile call. If `wrap_optimizer()` is used, we will ignore this
            # this optimizer.
            compile_args.arguments["optimizer"] = context._process_optimizer_from_compile(
                compile_args.arguments["optimizer"]
            )

        # context.model is Optional[Model]. This assert signals to mypy it can't
        # be none because we check that in `from_trial`.
        assert context.model is not None

        if context.distributed.size > 1 and version.parse("2.0.0") <= version.parse(
            tf.__version__
        ) < version.parse("2.2.0"):
            logging.info(
                "Calling `model.compile(...)` with `experimental_run_tf_function=False` to ensure "
                "TensorFlow calls `optimizer.get_gradients()` to compute gradients."
            )

            context.model.compile(
                *compile_args.args, **compile_args.kwargs, experimental_run_tf_function=False
            )
        else:
            context.model.compile(*compile_args.args, **compile_args.kwargs)

    @classmethod
    def from_trial(
        cls: Type["TFKerasTrialController"],
        trial_inst: det.Trial,
        context: det.TrialContext,
        env: det.EnvContext,
        workloads: Optional[workload.Stream] = None,
    ) -> det.TrialController:
        check.is_instance(
            context, keras.TFKerasTrialContext, "TFKerasTrialController needs a TFKerasTrialContext"
        )
        context = cast(keras.TFKerasTrialContext, context)

        check.is_instance(trial_inst, TFKerasTrial, "TFKerasTrialController needs a TFKerasTrial")
        trial = cast(TFKerasTrial, trial_inst)

        # Keras only supports horovod backend for distributed training
        session = cls._configure_session(
            env, trial.session_config(), use_horovod=context.distributed.size > 1
        )

        training_data = keras._adapt_data_from_data_loader(
            input_data=trial.build_training_data_loader(),
            batch_size=context.get_per_slot_batch_size(),
        )

        validation_data = keras._adapt_data_from_data_loader(
            input_data=trial.build_validation_data_loader(),
            batch_size=context.get_per_slot_batch_size(),
        )

        trial.build_model()
        check.is_not_none(context.model, "Please call wrap_model(...).")

        check.is_not_none(context.compile_args, "Please call model.compile(...).")
        compile_args = cast(inspect.BoundArguments, context.compile_args)

        cls.compile_model(context=context, compile_args=compile_args, env=env)

        tf_keras_callbacks = trial.keras_callbacks()

        return cls(
            context.model,
            session,
            keras.TFKerasTrainConfig(training_data, validation_data, tf_keras_callbacks),
            context,
            env,
            workloads,
        )

    def __init__(
        self,
        model: tf.keras.models.Model,
        session: tf.compat.v1.ConfigProto,
        train_config: keras.TFKerasTrainConfig,
        *args: Any,
        **kwargs: Any,
    ) -> None:
        super().__init__(*args, **kwargs)
        send_analytics("TFKerasTrial Created")

        self.model = model
        self.session = session

        # Configure optimizers, done for backwards compatibility.
        self.context._select_optimizers()

        keras._check_if_aggregation_frequency_will_work(
            model=self.model,
            use_horovod=self.use_horovod,
            aggregation_frequency=self.context._aggregation_frequency,
        )

        self.training_data = train_config.training_data
        self.validation_data = train_config.validation_data

        # Support the deprecated SequenceAdapter API.
        if isinstance(self.training_data, keras.SequenceAdapter):
            self.context._configure_fit(
                workers=self.training_data.workers,
                use_multiprocessing=self.training_data.use_multiprocessing,
                max_queue_size=self.training_data.max_queue_size,
            )
            # Use the provided Sequence directly.
            self.training_data = self.training_data.sequence
        if isinstance(self.validation_data, keras.SequenceAdapter):
            # Ignore these settings and use the same settings as for the fit call.
            self.validation_data = self.validation_data.sequence

        if self.context.distributed.size > 1:
            assert self.use_horovod, (
                "TF Keras trial must be launched with a horovod backend if "
                "doing distributed training"
            )

        self._check_training_data()
        self._check_validation_data()

        self.enqueuers = []  # type: List[keras._Enqueuer]

        self.wlsq = None  # type: Optional[layers.WorkloadSequencer]
        if self.workloads is None:
            self.workloads, self.wlsq = layers.make_compatibility_workloads(
                self.context._generic,
                self.env,
            )

        # If a load path is provided, load weights and restore the data location.
        self.multiplexer_load_state = None  # type: Optional[Dict]
        if self.env.latest_checkpoint is not None:
            logging.info(f"Restoring trial from checkpoint {self.env.latest_checkpoint}")
            with self.context._generic.checkpointing.restore_path(
                self.env.latest_checkpoint
            ) as load_path:
                self._load(pathlib.Path(load_path))

        self._configure_callbacks(train_config.callbacks)

        self.train_response_func = None  # type: Optional[workload.ResponseFunc]
        self.train_workload_metrics = []  # type: List[Dict[str, Any]]
        self.train_workload_batches = 0
        self.train_workload_inputs = 0
        self.train_workload_len = 0
        self.test_inputs = 0

        self.latest_batch = self.env.latest_batch

    def _check_training_data(self) -> None:
        cacheable_used = self.context.experimental.get_train_cacheable().is_decorator_used()
        wrap_used = self.context.dataset_initialized

        # Non-tf.data.Datasets should not have used the data layer.
        if not isinstance(self.training_data, tf.data.Dataset):
            if cacheable_used:
                raise det.errors.InvalidExperimentException(
                    "Pass in a tf.data.Dataset object for training data if using "
                    "context.experimental.cache_train_dataset().",
                )
            return

        # You can't use data layer and the wrap_dataset.
        if cacheable_used and wrap_used:
            raise det.errors.InvalidExperimentException(
                "Please do not use: context.wrap_dataset(dataset) if using "
                "context.experimental.cache_train_dataset() and "
                "context.experimental.cache_validation_dataset().",
            )

        # You must use either data layer or wrap_dataset.
        if not cacheable_used and not wrap_used:
            raise det.errors.InvalidExperimentException(
                "Please use either context.wrap_dataset(dataset) or "
                "context.experimental.cache_train_dataset() for tf.data.dataset inputs"
            )

    def _check_validation_data(self) -> None:
        cacheable_used = self.context.experimental.get_validation_cacheable().is_decorator_used()
        wrap_used = self.context.dataset_initialized

        # Non-tf.data.Datasets should not have used the data layer.
        if not isinstance(self.validation_data, tf.data.Dataset):
            if cacheable_used:
                raise det.errors.InvalidExperimentException(
                    "Pass in a tf.data.Dataset object for validation data if using "
                    "context.experimental.cache_validation_dataset().",
                )
            return

        # You can't use data layer and the wrap_dataset.
        if cacheable_used and wrap_used:
            raise det.errors.InvalidExperimentException(
                "Please do not use: context.wrap_dataset(dataset) if using "
                "context.experimental.cache_train_dataset() and "
                "context.experimental.cache_validation_dataset().",
            )

        # You must use either data layer or wrap_dataset.
        if not cacheable_used and not wrap_used:
            raise det.errors.InvalidExperimentException(
                "Please use either context.wrap_dataset(dataset) or "
                "context.experimental.cache_validation_dataset() for tf.data.dataset inputs"
            )

    def _configure_callbacks(self, user_callbacks: Optional[List]) -> None:
        """
        If we pass a callbacks parameter to model.fit() or model.evaluate() which is a
        pre-constructed CallbackList, Keras will not alter it.  We can use this property to
        configure the exact callback order that we want in our system.

        The implementation is based closely on from the real
        tf.keras.callbacks.configure_callbacks(), with the following differences:

          - We always assume we have the original Callbacks list.
          - We prepend and append additional Determined and Horovod callbacks
          - We create a det.keras.CallbackList instead of the normal tf.keras one.
        """

        callbacks = user_callbacks or []
        check.is_instance(
            callbacks,
            list,
            "the callbacks parameter of model.fit() or model.eval() must be a list of Callbacks",
        )

        if self.env.experiment_config.get_records_per_epoch() is None:
            for cb in callbacks:
                if util.is_overridden(cb.on_epoch_end, tf.keras.callbacks.Callback) and not getattr(
                    cb, "_skip_epoch_end_check", False
                ):
                    if isinstance(cb, keras.callbacks.Callback):
                        # New callbacks must obey the rules.
                        raise AssertionError(
                            "it is unsupported to use a Callback that defines on_epoch_end "
                            f"({type(cb).__name__}) without setting the records_per_epoch value "
                            "in the experiment config"
                        )
                    else:
                        # Pre-existing callbacks only get a warning.
                        logging.warning(
                            "It is unsupported to use a Callback that defines on_epoch_end "
                            f"({type(cb).__name__})without setting the records_per_epoch value in "
                            "the experiment config. Training will continue but on_epoch_end will "
                            "never be called."
                        )

        # Standard post-callback from the real configure_callbacks().
        # Note that we are not including BaseLogger since it is only for averaging metrics over an
        # entire epoch, and we don't report any metrics in on_epoch_end at all.
        self.model.history = keras.callbacks._DeterminedHistory()
        callbacks = callbacks + [self.model.history]

        if self.context._fit_verbose:
            # Our implementation of verbose=True.
            callbacks = [keras.callbacks._DeterminedProgress()] + callbacks

        profiler = keras.callbacks._DeterminedProfiler(
            self.prof,
            self.context.get_global_batch_size(),
        )

        callbacks = callbacks + [profiler]

        # Calculate batches per epoch.  We can only handle batches per epoch, not records per epoch,
        # because we would have to communicate after every batch to know how many records were in
        # each batch on each worker in order to trigger on_epoch_end callbacks correctly.
        batches_per_epoch = None
        records_per_epoch = self.env.experiment_config.get_records_per_epoch()
        if records_per_epoch is not None:
            batches_per_epoch = records_per_epoch // self.context.get_global_batch_size()

        # We wrap all of the callbacks in a single Multiplexer.
        self.multiplexer = TrialControllerMultiplexer(
            self,
            callbacks,
            self.is_chief,
            self.batch_size,
            batches_per_epoch,
            self.multiplexer_load_state,
        )
        callbacks = [self.multiplexer]

        if self.context.distributed.size > 1:
            # Horovod synchronization of initial variables should happen even before we enter our
            # control loop, in case we have an initial validation requested.
            callbacks = [hvd.callbacks.BroadcastGlobalVariablesCallback(0)] + callbacks

        # The remainder of Determined control logic is done with a custom CallbackList
        self.callback_list = CallbackList(callbacks)

        # Disable timing of callbacks in some versions of keras. This can fail in some corner-cases
        # because CallbackList is not designed to allow some callbacks to call other callbacks, and
        # they can interact very poorly.
        if hasattr(self.callback_list, "_timing"):
            self.callback_list._timing["on_train_batch_begin"] = True
            self.callback_list._timing["on_train_batch_end"] = True
            self.callback_list._timing["on_test_batch_begin"] = True
            self.callback_list._timing["on_test_batch_end"] = True
            self.callback_list._timing["on_predict_batch_begin"] = True
            self.callback_list._timing["on_predict_batch_end"] = True

        # callback_model is the model given to callbacks, where we should be checking for
        # stop_training.  In horovod dtrain or non-dtrain, it should always be self.model.
        callback_model = self.model._get_callback_model()
        self.callback_list.set_model(callback_model)

        # Fill in bogus values for most of these... some of them are very complex to calculate.
        set_callback_parameters(
            self.callback_list,
            self.model,
            do_validation=False,
            batch_size=self.batch_size,
            epochs=None,
            steps_per_epoch=None,
            samples=None,
            verbose=False,
            mode=ModeKeys.TRAIN,
        )

        self.callback_list.model.stop_training = False

    def _save_checkpoint(self, path: pathlib.Path) -> None:
        path.mkdir(parents=True, exist_ok=True)

        # Save model weights. We use `tf` format because `h5` does not support
        # models that subclass `tf.keras.Model` and define custom `call()`
        # and/or `train_step()` functions.
        self.model.save_weights(
            str(path.joinpath("determined-keras-model-weights")), save_format="tf"
        )

        # Save optimizer(s) weights.
        with h5py.File(path.joinpath("determined-keras-optimizer-weights.h5"), "w") as h5file:
            for idx, optimizer in enumerate(self.context._optimizers):
                opt_group = h5file.create_group(f"optimizer-{idx}")
                save_optimizer_weights_to_hdf5_group(opt_group, optimizer)

        # Save RNG state.
        rng_state = get_rng_state()

        with open(path.joinpath("rng_state.pkl"), "wb") as f:
            pickle.dump(rng_state, f)

        # Save user code.
        det.util.write_user_code(path, self.env.on_cluster)

        # Save callback(s) state.
        callbacks_state = self.multiplexer._get_state()
        with path.joinpath("determined-callbacks.v1.pkl").open("wb") as f:
            pickle.dump(callbacks_state, f)

        self.multiplexer._checkpoint_end(path)

        if self.wlsq is not None:
            with path.joinpath("workload_sequencer.pkl").open("wb") as f:
                pickle.dump(self.wlsq.get_state(), f)

    def _load_model_weights(self, model_weights_checkpoint_path: pathlib.Path) -> None:
        logging.info(f"Restoring model weights from {model_weights_checkpoint_path}.")
        self.model.load_weights(str(model_weights_checkpoint_path))

    def _load_optimizers_weights(self, optimizer_weights_checkpoint_path: pathlib.Path) -> None:
        logging.info(f"Restoring optimizer weights from {optimizer_weights_checkpoint_path}.")
        with h5py.File(optimizer_weights_checkpoint_path, "r") as h5file:
            if "optimizer_weights" in h5file:
                load_optimizer_weights(self.model, h5file, self.model.optimizer)
                return

            for idx, optimizer in enumerate(self.context._optimizers):
                if f"optimizer-{idx}" in h5file:
                    load_optimizer_weights(self.model, h5file[f"optimizer-{idx}"], optimizer)

    def _load_model_and_optimizer_weights_v1(self, load_path: pathlib.Path) -> None:
        self._load_model_weights(load_path.joinpath("determined-keras-model"))
        self._load_optimizers_weights(load_path.joinpath("determined-keras-model"))

    def _load_model_and_optimizer_weights_v2(self, load_path: pathlib.Path) -> None:
        self._load_model_weights(load_path.joinpath("determined-keras-model.h5"))
        self._load_optimizers_weights(load_path.joinpath("determined-keras-model.h5"))

    def _load_model_and_optimizer_weights_v3(self, load_path: pathlib.Path) -> None:
        self._load_model_weights(load_path.joinpath("determined-keras-model-weights"))
        self._load_optimizers_weights(load_path.joinpath("determined-keras-optimizer-weights.h5"))

    def _load(self, load_path: pathlib.Path) -> None:
        # Find model code path, we check multiple naming conventions for backwards compatibility.
        if load_path.joinpath("determined-keras-model.h5").exists():
            self._load_model_and_optimizer_weights_v2(load_path)
        elif load_path.joinpath("determined-keras-optimizer-weights.h5").exists():
            self._load_model_and_optimizer_weights_v3(load_path)
        else:
            self._load_model_and_optimizer_weights_v1(load_path)

        # Load RNG state.
        try:
            with open(load_path.joinpath("rng_state.pkl"), "rb") as f:
                rng_state = pickle.load(f)

            set_rng_state(rng_state)
        except IOError:
            logging.warning("Checkpoint did not include RNG state.")

        # Load callbacks.
        cb_state_path = load_path.joinpath("determined-callbacks.v1.pkl")
        if cb_state_path.exists():
            with cb_state_path.open("rb") as f:
                self.multiplexer_load_state = pickle.load(f)

        # Load WorkloadSequencer state.
        wlsq_path = load_path.joinpath("workload_sequencer.pkl")
        if self.wlsq is not None and wlsq_path.exists():
            with wlsq_path.open("rb") as f:
                self.wlsq.load_state(pickle.load(f))

    def run(self) -> None:
        with self.prof:
            try:
                self._launch_fit()
            except det.errors.WorkerFinishedGracefully:
                pass
            finally:
                self._stop_enqueuers()

    def _launch_fit(self) -> None:
        training_data = self.training_data

        if isinstance(training_data, tf.keras.utils.Sequence):
            # Handle args from fit(): shuffle, workers, use_multiprocessing, and max_queue_size.
            enqueuer = keras._build_enqueuer(
                sequence=training_data,
                workers=self.context._fit_workers,
                use_multiprocessing=self.context._fit_use_multiprocessing,
                max_queue_size=self.context._fit_max_queue_size,
                shard_rank=self.context.distributed.rank,
                num_shards=self.context.distributed.size,
                repeat=True,
                shuffle=self.context._fit_shuffle,
                shuffle_seed=self.context.get_trial_seed(),
                prior_batches_trained=self.env.latest_batch,
            )
            enqueuer.start()
            self.enqueuers.append(enqueuer)
            training_data = enqueuer.data()

        if isinstance(training_data, tf.data.Dataset):
            training_data = training_data.repeat()
            if self.context._fit_shuffle:
                logging.warning(
                    "You set shuffle=True for a tf.data.Dataset, which will be ignored. "
                    "Please call .shuffle() on your dataset instead."
                )

        self.model.fit(
            training_data,
            class_weight=self.context._fit_class_weight,
            callbacks=self.callback_list,
            shuffle=False,
            steps_per_epoch=sys.maxsize,
            epochs=IMPOSSIBLY_LARGE_EPOCHS,
            validation_split=0,
            verbose=0,
            workers=0,
        )

    def _launch_evaluate(self) -> Any:
        validation_data = self.validation_data
        steps = None

        if isinstance(validation_data, tf.keras.utils.Sequence):
            # Calculate the length of our validation shard.
            steps = len(validation_data)
            if self.context.distributed.get_size() > 1:
                size = self.context.distributed.get_size()
                rank = self.context.distributed.get_rank()
                steps = steps // size + (1 if steps % size > rank else 0)

            # Handle args from fit(): shuffle, workers, use_multiprocessing, and max_queue_size.
            enqueuer = keras._build_enqueuer(
                sequence=validation_data,
                workers=self.context._fit_workers,
                use_multiprocessing=self.context._fit_use_multiprocessing,
                max_queue_size=self.context._fit_max_queue_size,
                shard_rank=self.context.distributed.get_rank(),
                num_shards=self.context.distributed.get_size(),
                repeat=False,
                shuffle=False,
                shuffle_seed=0,
                prior_batches_trained=0,
            )
            enqueuer.start()
            self.enqueuers.append(enqueuer)
            validation_data = enqueuer.data()

        if isinstance(validation_data, tf.data.Dataset):
            # Handle validation_steps, which in Keras only applies to tf.data.Datasets.
            steps = self.context._fit_validation_steps

        # Starting in TF 2.2 users may define custom test_step() that do
        # not use the model metrics.
        use_model_metrics = not (
            version.parse(tf.__version__) >= version.parse("2.2.0")
            and is_tf2_enabled()
            and tf.executing_eagerly()
        )
        evaluate_kwargs = {} if use_model_metrics else {"return_dict": True}

        if self.env.test_mode:
            steps = 1

        metrics_values = self.model.evaluate(
            validation_data,
            callbacks=self.callback_list,
            steps=steps,
            verbose=0,
            workers=0,
            **evaluate_kwargs,
        )
        logging.debug(f"Worker finished model.evaluate() with metrics: {metrics_values}.")

        # Clean up the enqueuer if we started one.
        if isinstance(self.validation_data, tf.keras.utils.Sequence):
            enqueuer.stop()
            self.enqueuers.remove(enqueuer)

            # A special side-effect of converting the keras sequence to a generator and passing
            # steps explicitly is that keras will exit our generator after N steps and the
            # Sequence.on_epoch_end() that normally runs after the last yield won't run at all
            # because the fit loop will call next() exactly `steps` times.  So we try to match the
            # exact keras behavior by manually calling on_epoch_end() here.
            self.validation_data.on_epoch_end()

        # If the model was compiled with metrics=None, metrics_value will be a single value.
        if not isinstance(metrics_values, (tuple, list, dict)):
            metrics_values = (metrics_values,)

        if use_model_metrics:
            metrics = make_logs(self.model, {}, metrics_values, ModeKeys.TEST, prefix="val_")
        else:
            check.is_instance(metrics_values, dict)
            metrics = {f"val_{k}": v for k, v in metrics_values.items()}

        return metrics

    def _control_loop(self) -> None:
        assert self.workloads is not None
        for wkld, response_func in self.workloads:
            logging.debug(f"Received wkld {wkld.kind}.")

            try:
                if wkld.kind == workload.Workload.Kind.RUN_STEP:
                    # Configure the state for a training step.
                    self.train_response_func = response_func
                    self.train_workload_batches = 0
                    self.train_workload_metrics = []
                    self.train_workload_len = wkld.num_batches
                    self.multiplexer.set_batches_requested(wkld.num_batches)
                    return

                elif wkld.kind == workload.Workload.Kind.COMPUTE_VALIDATION_METRICS:
                    action = "validation"
                    response = {
                        "metrics": self._compute_validation_metrics(),
                        "stop_requested": self.context.get_stop_requested(),
                    }  # type: workload.Response

                elif wkld.kind == workload.Workload.Kind.CHECKPOINT_MODEL:
                    action = "checkpointing"
                    if self.is_chief:
                        metadata = {
                            "latest_batch": self.latest_batch,
                            "framework": f"tensorflow-{tf.__version__}",
                            "format": "saved_weights",
                        }
                        with self.context._generic.checkpointing.store_path(metadata) as (
                            storage_id,
                            path,
                        ):
                            self._save_checkpoint(pathlib.Path(path))
                        response = {"uuid": storage_id}
                    else:
                        response = {}

                else:
                    raise AssertionError(f"Unknown workload kind {wkld.kind}.")

            except det.InvalidHP as e:
                logging.info(f"Invalid hyperparameter exception during {action}: {e}")
                response = workload.InvalidHP()
            response_func(response)

        # End-of-training.
        self.multiplexer._corrected_train_end()
        raise det.errors.WorkerFinishedGracefully()

    def _allreduce_logs(self, logs: Dict) -> Dict:
        if not (self.context.distributed.size > 1):
            return logs
        # Reduce logs in key-sorted to be deterministic across workers.
        keys = sorted(logs)
        logging.debug(f"all-reducing logs on worker {hvd.rank()} for {len(keys)} keys {keys}.")
        return {
            key: np.array(self._hvd_allreduce(logs[key], average=True, name=key)) for key in keys
        }

    def _hvd_allreduce(self, value: Any, average: bool, name: str) -> Any:
        # The signature of our horovod allreduce changed after we rebased onto 0.21.
        hvd_sig = inspect.signature(hvd.allreduce)
        horovod_kwargs = {
            "value": value,
            "name": name,
        }  # type: Dict[str, Any]

        if "op" in hvd_sig.parameters:
            horovod_kwargs["op"] = hvd.Average if average else hvd.Sum

            # average has not yet been removed but it's deprecated. It defaults
            # to true and horovod does not support specifying an op while having
            # average be not None.
            if "average" in hvd_sig.parameters:
                horovod_kwargs["average"] = None
        else:
            horovod_kwargs["average"] = average

        return hvd.allreduce(**horovod_kwargs)

    def _convert_possible_tensor(self, possible_tensor: Any) -> Any:
        if isinstance(possible_tensor, EagerTensor):
            # Horovod and / or TensorFlow may promote scalars to tensors in eager mode.
            return possible_tensor.numpy()
        return possible_tensor

    def _post_train_batch_end(self, num_inputs: int, logs: Dict) -> None:
        # Remove default keras metrics we aren't interested in like "batch" and "size".
        self.train_workload_metrics.append(
            {
                k: self._convert_possible_tensor(v)
                for k, v in logs.items()
                if k not in {"batch", "size"}
            }
        )
        self.latest_batch += 1
        self.train_workload_inputs += num_inputs
        self.train_workload_batches += 1
        if self.train_workload_batches != self.train_workload_len:
            return

        if self.train_response_func is None:
            raise AssertionError(
                "train_response_func is not set.  This should not be possible; please file an "
                "issue at github.com/determined-ai/determined so we can fix this bug."
            )

        if self.context.distributed.size > 1:
            num_inputs = self._hvd_allreduce(num_inputs, average=False, name="train_num_inputs")
            num_inputs = self._convert_possible_tensor(num_inputs)

        # Return only the latest metrics, which is the running average for all trained batches in
        # the step (Keras does not report individual logs, only running averages at any point).
        final_metrics = self.train_workload_metrics[-1]
        if self.env.experiment_config.averaging_training_metrics_enabled():
            final_metrics = self._allreduce_logs(final_metrics)

        self.multiplexer._train_workload_end(final_metrics)
        self._stop_training_check()

        if self.is_chief:
            response = {
                "metrics": {
                    "num_inputs": num_inputs,
                    "batch_metrics": self.train_workload_metrics,
                    "avg_metrics": final_metrics,
                },
                "stop_requested": self.context.get_stop_requested(),
            }  # type: workload.Response
        else:
            response = {}

        self.train_response_func(response)
        self.train_response_func = None

        self._control_loop()

        # Always reset metrics before starting a new training step.
        self.model.reset_metrics()

    def _compute_validation_metrics(self) -> workload.Response:
        metrics = self._launch_evaluate()
        num_inputs = self.multiplexer.get_test_inputs()

        if self.context.distributed.size > 1:
            # Use a global ZMQ barrier here because we have observed cases where hvd.allreduce
            # may hang when called minutes apart by different workers which may happen if
            # workers complete evaluation at different speeds.
            _ = self.context.distributed._zmq_gather(None)

            num_inputs = hvd.allreduce(num_inputs, average=False, name="validation_num_inputs")
            if isinstance(num_inputs, EagerTensor):
                # Horovod will promote an int to a tensor in eager mode.
                num_inputs = num_inputs.numpy()

        metrics = self._allreduce_logs(metrics)
        check.gt(len(metrics), 0)

        self.multiplexer._test_end(metrics)

        if not self.is_chief:
            return {}

        return {"num_inputs": num_inputs, "validation_metrics": metrics}

    def _stop_training_check(self) -> None:
        # Detect when users set stop_training and convert it to a set_stop_requested.
        if self.multiplexer.model.stop_training:
            if self.is_chief:
                self.multiplexer.model.stop_training = False
                self.context.set_stop_requested(True)
            else:
                logging.debug("cancelling model.stop_training on non-chief worker")
                self.multiplexer.model.stop_training = True

    def _stop_enqueuers(self) -> None:
        for enqueuer in self.enqueuers:
            enqueuer.stop()


class TFKerasTrial(det.Trial):
    """
    To implement a new ``tf.keras`` trial, subclass this class and
    implement the abstract methods described below (:meth:`build_model`,
    :meth:`build_training_data_loader`, and :meth:`build_validation_data_loader`).
    In most cases you should provide a custom :meth:`__init__` method as well.

    By default, experiments use TensorFlow 2.x. To configure your trial to use
    legacy TensorFlow 1.x, specify a TensorFlow 1.x image in the
    :ref:`environment.image <exp-environment-image>` field of the experiment
    configuration (e.g.,
    ``determinedai/environments:cuda-10.2-pytorch-1.7-tf-1.15-gpu-0.17.4``).

    Trials default to using eager execution with TensorFlow 2.x but not with
    TensorFlow 1.x. To override the default behavior, call the appropriate
    function at the top of your code. For example, if you want to disable
    eager execution while using TensorFlow 2.x, call
    ``tf.compat.v1.disable_eager_execution`` after your import statements.
    If you are using TensorFlow 1.x in eager mode, please add
    ``experimental_run_tf_function=False`` to your model compile function.

    For more information on writing ``tf.keras`` trial classes, refer to the
    :ref:`tutorial <tf-mnist-tutorial>`.
    """

    trial_controller_class = TFKerasTrialController
    trial_context_class = keras.TFKerasTrialContext

    def __init__(self, context: keras.TFKerasTrialContext) -> None:
        """
        Initializes a trial using the provided ``context``.

        This method should typically be overridden by trial definitions: at minimum,
        it is important to store ``context`` as an instance variable so that
        it can be accessed by other methods of the trial class. This can also be a
        convenient place to initialize other state that is shared between methods.
        """
        self.context = context

    @abstractmethod
    def build_model(self) -> tf.keras.models.Model:
        """
        Returns the deep learning architecture associated with a trial.  The
        architecture might depend on the current values of the model's
        hyperparameters, which can be accessed via :func:`context.get_hparam()
        <determined.TrialContext.get_hparam>`.  This function returns a
        ``tf.keras.Model`` object.

        After constructing the ``tf.keras.Model`` object, users **must** do two
        things before returning it:

          1. Wrap the model using :meth:`context.wrap_model()
             <determined.keras.TFKerasTrialContext.wrap_model>`.

          2. Compile the model using ``model.compile()``.
        """
        pass

    @abstractmethod
    def build_training_data_loader(self) -> keras.InputData:
        """
        Defines the data loader to use during training.

        Should return one of the following:
            1) A tuple ``(x_train, y_train)``, where ``x_train`` is a NumPy array
            (or array-like), a list of arrays (in case the model has multiple inputs), or
            a dict mapping input names to the corresponding array, if the model has named inputs.
            ``y_train`` should be a NumPy array.

            2) A tuple ``(x_train, y_train, sample_weights)``
            of NumPy arrays.

            3) A `tf.data.Dataset
            <https://www.tensorflow.org/versions/r1.15/api_docs/python/tf/data/Dataset>`__ returning
            a tuple of either ``(inputs, targets)`` or ``(inputs, targets, sample_weights)``.

            4) A `keras.utils.Sequence
            <https://tensorflow.org/api_docs/python/tf/keras/utils/Sequence>`__ returning a tuple
            of either ``(inputs, targets)`` or ``(inputs, targets, sample weights)``.

        When using ``tf.data.Dataset``, you must wrap the dataset using
        :meth:`determined.keras.TFKerasTrialContext.wrap_dataset`. This wrapper is used
        to shard the dataset for distributed training. For optimal performance, users
        should wrap a dataset immediately after creating it.

        .. warning::
            If you are using ``tf.data.Dataset``, Determined’s support for
            automatically checkpointing the dataset does not currently work correctly.
            This means that resuming workloads will start from the beginning of the dataset
            if using ``tf.data.Dataset``.
        """
        pass

    @abstractmethod
    def build_validation_data_loader(self) -> keras.InputData:
        """
        Defines the data loader to use during validation.

        Should return one of the following:
            1) A tuple ``(x_val, y_val)``, where ``x_val`` is a NumPy array
            (or array-like), a list of arrays (in case the model has multiple inputs), or
            a dict mapping input names to the corresponding array, if the model has named inputs.
            ``y_val`` should be a NumPy array.

            2) A tuple ``(x_val, y_val, sample_weights)``
            of NumPy arrays.

            3) A `tf.data.Dataset
            <https://www.tensorflow.org/versions/r1.15/api_docs/python/tf/data/Dataset>`__ returning
            a tuple of either ``(inputs, targets)`` or ``(inputs, targets, sample_weights)``.

            4) A `keras.utils.Sequence
            <https://tensorflow.org/api_docs/python/tf/keras/utils/Sequence>`__ returning a tuple
            of either ``(inputs, targets)`` or ``(inputs, targets, sample weights)``.

        When using ``tf.data.Dataset``, you must wrap the dataset using
        :meth:`determined.keras.TFKerasTrialContext.wrap_dataset`. This wrapper is used
        to shard the dataset for distributed training. For optimal performance, users
        should wrap a dataset immediately after creating it.
        """
        pass

    def session_config(self) -> tf.compat.v1.ConfigProto:
        """
        Specifies the `tf.ConfigProto
        <https://www.tensorflow.org/api_docs/python/tf/compat/v1/ConfigProto>`__ to be
        used by the TensorFlow session. By default,
        ``tf.ConfigProto(allow_soft_placement=True)`` is used.
        """
        return tf.compat.v1.ConfigProto(allow_soft_placement=True)

    def keras_callbacks(self) -> List[tf.keras.callbacks.Callback]:
        """
        Specifies a list of :class:`determined.keras.callbacks.Callback` objects to be used during
        training.

        .. note:
           Note that :class:`determined.keras.callbacks.Callback` is a subclass of
           `tf.keras.callback.Callback
           <https://www.tensorflow.org/api_docs/python/tf/keras/callbacks/Callback>`__ objects
           which supports stateful callbacks that can be checkpointed an restored mid-training.

           Please see :class:`determined.keras.callbacks.Callback` for a summary of differences
           between normal Keras callbacks and Determined Keras callbacks.

        .. warning:
           For legacy callbacks which do not subclass :class:`determined.keras.callbacks.Callback`,
           if ``records_per_epoch`` is not set in the experiement config for an experiment,
           ``on_epoch_end`` will never be called.
        """
        return []<|MERGE_RESOLUTION|>--- conflicted
+++ resolved
@@ -162,19 +162,12 @@
 
     @classmethod
     def pre_execute_hook(
-<<<<<<< HEAD
-        cls: Type["TFKerasTrialController"], env: det.EnvContext, use_horovod: bool
-    ) -> None:
-        # Initialize the correct horovod.
-        if use_horovod:
-=======
         cls: Type["TFKerasTrialController"],
         env: det.EnvContext,
         distributed_backend: det._DistributedBackend,
     ) -> None:
         # Initialize the correct horovod.
         if distributed_backend.use_horovod():
->>>>>>> a2cede94
             hvd.require_horovod_type("tensorflow.keras", "TFKerasTrial is in use.")
             hvd.init()
 
@@ -186,11 +179,7 @@
         # For the Native API we must configure the Session before running user code.
         if env.experiment_config.native_enabled():
             session_config = tf.compat.v1.ConfigProto(allow_soft_placement=True)
-<<<<<<< HEAD
-            cls._configure_session(env, session_config, use_horovod)
-=======
             cls._configure_session(env, session_config, distributed_backend.use_horovod())
->>>>>>> a2cede94
 
     @classmethod
     def _set_random_seeds(cls: Type["TFKerasTrialController"], seed: int) -> None:
