--- conflicted
+++ resolved
@@ -409,17 +409,10 @@
     def pre_execute_hook(
         cls: Type["EstimatorTrialController"],
         env: det.EnvContext,
-<<<<<<< HEAD
-        use_horovod: bool,
-    ) -> None:
-        # Initialize the correct horovod.
-        if use_horovod:
-=======
         distributed_backend: det._DistributedBackend,
     ) -> None:
         # Initialize the correct horovod.
         if distributed_backend.use_horovod():
->>>>>>> a2cede94
             hvd.require_horovod_type("tensorflow", "EstimatorTrial is in use.")
             hvd.init()
 
@@ -436,13 +429,9 @@
         # set and users call TF code that detects GPUs, it would map the processes to all of
         # the GPUs. We set the default session before importing any user code to prevent this
         # this problem. This default session does not have any effect within the Estimator itself.
-<<<<<<< HEAD
-        cls._set_default_tensorflow_session(env=env, session_config=None, use_horovod=use_horovod)
-=======
         cls._set_default_tensorflow_session(
             env=env, session_config=None, use_horovod=distributed_backend.use_horovod()
         )
->>>>>>> a2cede94
 
         logging.debug("Applying tf.estimator patches.")
 
